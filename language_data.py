"""LibreTranslate language data.

This module contains information about languages supported by LibreTranslate. It
includes the LangData class, which can be shared by all chatbots on the server
to look up language names, codes, and error messages, as well as the
translate_to function, which can translate text into a target language.

Classes:
    LangEntry -- A TypedDict to describe all data associated with a language
        code, namely the human-readable name, translation target codes, and
        error and success messages translated into that language
    LangData -- A class containing convenience members for maintaining the
        LangEntry dictionaries for all supported languages, a list of all
        language codes, a list of all language names, and methods to return
        translated error and success messages

Functions:
    translate_to -- Translate some text to a given target language
"""

import json
import os
from types import SimpleNamespace
from typing import Dict, List, TypedDict

import requests


def _get_timeout() -> int:
    """Populate the timeout constant from the environment.

    Returns:
        The integer value of the environment variable TRANSLATION_TIMEOUT, or 5
            if the variable is nonnumeric or nonexistent.
    """
    try:
        return int(os.getenv("TRANSLATION_TIMEOUT"))  # type: ignore [arg-type]
    except (ValueError, TypeError):
        return 10


consts = SimpleNamespace()
consts.MIRRORS = [
    url + "translate" for url in os.getenv(  # list of mirrors
        "LIBRETRANSLATE").split()]  # type: ignore [union-attr]
consts.TIMEOUT = _get_timeout()  # seconds before requests time out

# Strings for use in error messages
err_msgs = SimpleNamespace()
err_msgs.example = "Example:\n"  # example to follow
err_msgs.test_example = "/test es How are you today?"  # /test example
err_msgs.lang_err = "Choose a valid language. "  # preface errors
err_msgs.lang_list = ""  # list of all valid languages
err_msgs.add_example = "/add +12345678900 xX_bob_Xx en user"  # /add example
# invalid phone number
err_msgs.add_phone_err = \
    "A phone number contains only digits and a plus sign for the country code."
err_msgs.add_name_err = "Choose a different username."  # display name taken
err_msgs.role_err = "Choose a valid role:"  # preface errors
err_msgs.roles = " (user | admin | super)"  # valid roles
err_msgs.exists_err = "User already exists."  # /add existing user
err_msgs.remove_example = "/remove +12345678900\n/remove username"  # /remove example
err_msgs.unfound_err = "User not found."  # remove nonexistent user
err_msgs.remove_self_err = "You cannot remove yourself."  # remove self
err_msgs.remove_super_err = "You cannot remove a superuser."  # admin removes super
# Invalid time frame
err_msgs.stats_err = "Invalid time frame. Use format: 7 day(s)."
<<<<<<< HEAD
err_msgs.stats_usage_err = "/stats 1 day +12345678900\n/stats 2 days username\n/stats"
=======
err_msgs.stats_usage_err = "/stats 1 day +12345678900"
>>>>>>> 2db8f5fb


# Strings for success messages
success = SimpleNamespace()
success.added = "New user added successfully."  # /add
success.removed = "User removed successfully."  # /remove
success.stats = ["user", "phone number", "messages"]  # /stats column headers
# /lastpost column headers
success.lastpost = ["user", "phone number", "most recent message"]
success.list_ = [
    "user",
    "phone number",
    "language",
    "type"]  # /list column headers


class LangEntry(TypedDict):
    """A TypedDict to describe associated data for some language code.

    The error and success messages should be initialized to empty strings and
    are saved as they are needed and subsequently translated into the language.
    """
    # Language data
    name: str  # human-readable name
    targets: List[str]  # codes for targets this language can be translated to

    # Errors
    example: str  # preface all examples with this
    test_example: str  # /test error message in this language
    lang_err: str  # generic error header for invalid languages in this language
    lang_list: str  # list of valid languages (no codes) in this language
    add_example: str  # /add example
    add_phone_err: str  # invalid phone number
    add_name_err: str  # display name taken
    role_err: str  # generic error header for invalid roles in this language
    add_role_err: str  # /add role error message in this language
    exists_err: str  # /add error if user exists
    remove_example: str  # /remove example
    unfound_err: str  # /remove error if user not found
    remove_self_err: str  # /remove error if user tries to remove self
    remove_super_err: str  # /remove error if admin tries to remove super
    stats_err: str  # /stats error if invalid time frame
    stats_usage_err: str  # /stats error if invalid usage

    # Success messages
    added: str  # /add
    removed: str  # /remove
    stats: str  # /stats column headers
    lastpost: str  # /lastpost column headers
    list_: str  # /list column headers


class LangData:
    """An object that can hold all language data.

    Language data includes human-readable names and translation targets
    associated with a language code as well as error messages.

    It also has methods to return error and success messages translated into a
    given language.

    Instance variables:
        codes -- List of all language codes supported by LibreTranslate
        names -- List of all human-readable language names supported by
            LibreTranslate
        entries -- Dictionary associating language codes with their
            corresponding LangEntry dictionaries

    Methods:
        get_test_example -- get the /test error message
        get_add_lang_err -- get the error message when /add uses an invalid
            language
        get_add_phone_err -- get the /add error message when a phone number is
            invalid
        get_add_name_err -- get the /add error message when a display name is
            already taken
        get_add_role_err -- get the /add error message when a role is invalid
        get_exists_err -- get the /add error message when attempting to add an
            existing user
        get_add_err -- get the generic /add error message for bad syntax
        get_add_success -- get a success message for /add
        get_unfound_err -- get an error message when referencing a nonexistent
            user
        get_remove_err -- get the generic /remove error message for bad syntax
        get_remove_self_err -- get the error message for removing yourself
        get_remove_super_err -- get the error message for removing a superuser
            as an admin
        get_remove_success -- get a success message for /remove
        get_stats_err -- get the error message for giving an invalid timeframe
            for /stats
        get_stats_usage_err -- get the generic /stats error message for bad
            syntax
    """

    def __init__(self):
        # Attempt to populate an up-to-date language models list:
        idx = 0  # index in URLs
        res = None
        while res is None and idx < len(consts.MIRRORS):
            try:
                res = requests.get(
                    f"{consts.MIRRORS[idx]}languages",
                    timeout=consts.TIMEOUT)
            except (TimeoutError, requests.ReadTimeout, requests.ConnectionError, requests.HTTPError):
                idx = idx + 1
        if res is not None and res.status_code == 200:
            languages = res.json()
        else:
            # If that failed, we can load the data from languages.json
            with open("languages.json", encoding="utf-8") as file:
                languages = json.load(file)
        self.codes: List[str] = []
        self.names: List[str] = []
        self.entries: Dict[str, LangEntry] = {}
        for lang in languages:
            self.codes.append(lang["code"])
            self.names.append(lang["name"])
            self.entries[lang["code"]] = {
                "name": lang["name"],
                "targets": lang["targets"],
                "example": "",
                "test_example": "",
                "lang_err": "",
                "lang_list": "",
                "add_example": "",
                "add_phone_err": "",
                "add_name_err": "",
                "role_err": "",
                "add_role_err": "",
                "exists_err": "",
                "remove_example": "",
                "unfound_err": "",
                "remove_self_err": "",
                "remove_super_err": "",
                "stats_err": "",
                "stats_usage_err": "",
                "added": "",
                "removed": "",
                "stats": "",
                "lastpost": "",
                "list_": ""}
        err_msgs.lang_list = "".join(
            ["Languages:"] + list(map(lambda l: (f"\n{l}"), self.names)))

    # Example commands

    def _get_example(self, code: str) -> str:
        """Get a translated generic error header for invalid languages.

        Arguments:
            code -- Code of the language to translate the output to

        Returns:
            The translated output.

        Raises:
            TimeoutError -- If all mirrors time out before providing a
                translation
            requests.ConnectionError -- if all mirrors are down
            requests.HTTPError -- If a non-OK response is received from the
                LibreTranslate API
        """
        if self.entries[code]["example"] == "":
            self.entries[code]["example"] = translate_to(
                err_msgs.example, code)
        return self.entries[code]["example"]

    # Invalid languages

    def _get_lang_list(self, code: str) -> str:
        """Get a translated list of valid languages with their codes.

        Arguments:
            code -- Code of the language to translate the output to

        Returns:
            The translated output.

        Raises:
            TimeoutError -- If all mirrors time out before providing a
                translation
            requests.ConnectionError -- if all mirrors are down
            requests.HTTPError -- If a non-OK response is received from the
                LibreTranslate API
        """
        if self.entries[code]["lang_list"] == "":
            # First get translated list of valid languages without the codes:
            no_codes = translate_to(err_msgs.lang_list, code).split("\n")
            # Then add the codes:
            self.entries[code]["lang_list"] = "".join(
                no_codes[0:1] + [
                    f"\n{self.codes[i]} ({l})" for i, l in enumerate(
                        no_codes[1:])])
        return self.entries[code]["lang_list"]

    def _get_lang_err(self, code: str) -> str:
        """Get a translated generic error header for invalid languages.

        Arguments:
            code -- Code of the language to translate the output to

        Returns:
            The translated output.

        Raises:
            TimeoutError -- If all mirrors time out before providing a
                translation
            requests.ConnectionError -- if all mirrors are down
            requests.HTTPError -- If a non-OK response is received from the
                LibreTranslate API
        """
        if self.entries[code]["lang_err"] == "":
            self.entries[code]["lang_err"] = translate_to(
                err_msgs.lang_err, code)
        return self.entries[code]["lang_err"]

    # /test

    def get_test_example(self, code: str) -> str:
        """Get a translated error when /test command is invalid.

        Arguments:
            code -- Code of the language to translate the output to

        Returns:
            The translated output.
        """
        if self.entries[code]["test_example"] == "":
            try:
                self.entries[code]["test_example"] = self._get_lang_err(
                    code) + self._get_example(code) + err_msgs.test_example + \
                    "\n\n" + self._get_lang_list(code)
            except (TimeoutError, requests.ReadTimeout, requests.ConnectionError, requests.HTTPError):
                # If we can't translate the error at the moment, compromise and
                # return it in English
                return err_msgs.lang_err + err_msgs.example + \
                    err_msgs.test_example + "\n\n" + err_msgs.lang_list
        return self.entries[code]["test_example"]

    # /add

    def get_add_lang_err(self, code: str) -> str:
        """Get a translated error when /add command uses an invalid language.

        Arguments:
            code -- Code of the language to translate the output to

        Returns:
            The translated output.
        """
        if self.entries[code]["add_example"] == "":
            try:
                self.entries[code]["add_example"] = self._get_lang_err(
                    code) + self._get_example(code) + err_msgs.add_example + \
                    "\n\n" + self._get_lang_list(code)
            except (TimeoutError, requests.ReadTimeout, requests.ConnectionError, requests.HTTPError):
                # If we can't translate the error at the moment, compromise and
                # return it in English
                return err_msgs.lang_err + err_msgs.example + \
                    err_msgs.add_example + "\n\n" + err_msgs.lang_list
        return self.entries[code]["add_example"]

    def get_add_phone_err(self, code: str) -> str:
        """Get a translated error when a phone number is invalid.

        Arguments:
            code -- Code of the language to translate the output to

        Returns:
            The translated output.
        """
        if self.entries[code]["add_phone_err"] == "":
            try:
                self.entries[code]["add_phone_err"] = translate_to(
                    err_msgs.add_phone_err, code)
            except (TimeoutError, requests.ReadTimeout, requests.ConnectionError, requests.HTTPError):
                # If we can't translate the error at the moment, compromise and
                # return it in English
                return err_msgs.add_phone_err
        return self.entries[code]["add_phone_err"]

    def get_add_name_err(self, code: str) -> str:
        """Get a translated error when a display name is taken.

        Arguments:
            code -- Code of the language to translate the output to

        Returns:
            The translated output.
        """
        if self.entries[code]["add_name_err"] == "":
            try:
                self.entries[code]["add_name_err"] = translate_to(
                    err_msgs.add_name_err, code)
            except (TimeoutError, requests.ReadTimeout, requests.ConnectionError, requests.HTTPError):
                # If we can't translate the error at the moment, compromise and
                # return it in English
                return err_msgs.add_name_err
        return self.entries[code]["add_name_err"]

    def _get_role_err(self, code: str) -> str:
        """Get a translated error when a role is invalid.

        Arguments:
            code -- Code of the language to translate the output to

        Returns:
            The translated output.

        Raises:
            TimeoutError -- If all mirrors time out before providing a
                translation
            requests.ConnectionError -- if all mirrors are down
            requests.HTTPError -- If a non-OK response is received from the
                LibreTranslate API
        """
        if self.entries[code]["role_err"] == "":
            self.entries[code]["role_err"] = translate_to(
                err_msgs.role_err, code)
        return self.entries[code]["role_err"]

    def get_add_role_err(self, code: str) -> str:
        """Get a translated error when a role is invalid + list of valid roles.

        Arguments:
            code -- Code of the language to translate the output to

        Returns:
            The translated output.
        """
        if self.entries[code]["add_role_err"] == "":
            try:
                self.entries[code]["add_role_err"] = self._get_role_err(
                    code) + err_msgs.roles + "\n" + self._get_example(code) + \
                    err_msgs.add_example
            except (TimeoutError, requests.ReadTimeout, requests.ConnectionError, requests.HTTPError):
                # If we can't translate the error at the moment, compromise and
                # return it in English
                return err_msgs.role_err + err_msgs.roles + "\n" + \
                    err_msgs.example + err_msgs.add_example
        return self.entries[code]["add_role_err"]

    def get_exists_err(self, code: str) -> str:
        """Get a translated error when an added user already exists.

        Arguments:
            code -- Code of the language to translate the output to

        Returns:
            The translated output.
        """
        if self.entries[code]["exists_err"] == "":
            try:
                self.entries[code]["exists_err"] = translate_to(
                    err_msgs.exists_err, code)
            except (TimeoutError, requests.ReadTimeout, requests.ConnectionError, requests.HTTPError):
                # If we can't translate the error at the moment, compromise and
                # return it in English
                return err_msgs.exists_err
        return self.entries[code]["exists_err"]

    def get_add_err(self, code: str) -> str:
        """Get a translated error when /add command is invalid.

        Arguments:
            code -- Code of the language to translate the output to

        Returns:
            The translated output.
        """
        if self.entries[code]["add_example"] == "":
            try:
                self.entries[code]["add_example"] = self._get_example(code) + \
                    err_msgs.add_example
            except (TimeoutError, requests.ReadTimeout, requests.ConnectionError, requests.HTTPError):
                # If we can't translate the error at the moment, compromise and
                # return it in English
                return err_msgs.example + err_msgs.add_example
        return self.entries[code]["add_example"]

    def get_add_success(self, code: str) -> str:
        """Get a translated success message upon adding a user.

        Arguments:
            code -- Code of the language to translate the output to

        Returns:
            The translated output.
        """
        if self.entries[code]["added"] == "":
            try:
                self.entries[code]["added"] = translate_to(
                    success.added, code)
            except (TimeoutError, requests.ReadTimeout, requests.ConnectionError, requests.HTTPError):
                # If we can't translate the message at the moment, compromise
                # and return it in English
                return success.added
        return self.entries[code]["added"]

    # /remove

    def get_unfound_err(self, code: str) -> str:
        """Get a translated error when referencing a nonexistent user.

        Arguments:
            code -- Code of the language to translate the output to

        Returns:
            The translated output.
        """
        if self.entries[code]["unfound_err"] == "":
            try:
                self.entries[code]["unfound_err"] = translate_to(
                    err_msgs.unfound_err, code)
            except (TimeoutError, requests.ReadTimeout, requests.ConnectionError, requests.HTTPError):
                # If we can't translate the error at the moment, compromise and
                # return it in English
                return err_msgs.unfound_err
        return self.entries[code]["unfound_err"]

    def get_remove_err(self, code: str) -> str:
        """Get a translated error when calling /remove with improper syntax.

        Arguments:
            code -- Code of the language to translate the output to

        Returns:
            The translated output.
        """
        if self.entries[code]["remove_example"] == "":
            try:
                self.entries[code]["remove_example"] = self._get_example(
                    code) + err_msgs.remove_example
            except (TimeoutError, requests.ReadTimeout, requests.ConnectionError, requests.HTTPError):
                # If we can't translate the error at the moment, compromise and
                # return it in English
                return err_msgs.example + err_msgs.remove_example
        return self.entries[code]["remove_example"]

    def get_remove_self_err(self, code: str) -> str:
        """Get a translated error when calling /remove on yourself.

        Arguments:
            code -- Code of the language to translate the output to

        Returns:
            The translated output.
        """
        if self.entries[code]["remove_self_err"] == "":
            try:
                self.entries[code]["remove_self_err"] = translate_to(
                    err_msgs.remove_self_err, code)
            except (TimeoutError, requests.ReadTimeout, requests.ConnectionError, requests.HTTPError):
                # If we can't translate the error at the moment, compromise and
                # return it in English
                return err_msgs.remove_self_err
        return self.entries[code]["remove_self_err"]

    def get_remove_super_err(self, code: str) -> str:
        """Get a translated error when an admin calls /remove on a superuser.

        Arguments:
            code -- Code of the language to translate the output to

        Returns:
            The translated output.
        """
        if self.entries[code]["remove_super_err"] == "":
            try:
                self.entries[code]["remove_super_err"] = translate_to(
                    err_msgs.remove_super_err, code)
            except (TimeoutError, requests.ReadTimeout, requests.ConnectionError, requests.HTTPError):
                # If we can't translate the error at the moment, compromise and
                # return it in English
                return err_msgs.remove_super_err
        return self.entries[code]["remove_super_err"]

    def get_remove_success(self, code: str) -> str:
        """Get a translated success message upon removing a user.

        Arguments:
            code -- Code of the language to translate the output to

        Returns:
            The translated output.
        """
        if self.entries[code]["removed"] == "":
            try:
                self.entries[code]["removed"] = translate_to(
                    success.removed, code)
            except (TimeoutError, requests.ReadTimeout, requests.ConnectionError, requests.HTTPError):
                # If we can't translate the message at the moment, compromise
                # and return it in English
                return success.removed
        return self.entries[code]["removed"]

    # /stats

    def get_stats_err(self, code: str) -> str:
        """Get a translated error message for an invalid timeframes for /stats.

        Arguments:
            code -- Code of the language to translate the output to

        Returns:
            The translated output.
        """
        if self.entries[code]["stats_err"] == "":
            try:
                self.entries[code]["stats_err"] = translate_to(
                    err_msgs.stats_err, code)
            except (TimeoutError, requests.ReadTimeout, requests.ConnectionError, requests.HTTPError):
                # If we can't translate the error at the moment, compromise and
                # return it in English
                return err_msgs.stats_err
        return self.entries[code]["stats_err"]

    def get_stats_usage_err(self, code: str) -> str:
        """Get a translated error message for bad syntax for the /stats command.

        Arguments:
            code -- Code of the language to translate the output to

        Returns:
            The translated output.
        """
        if self.entries[code]["stats_usage_err"] == "":
            try:
                self.entries[code]["stats_usage_err"] = self._get_example(
                    code) + err_msgs.stats_usage_err
            except (TimeoutError, requests.ReadTimeout, requests.ConnectionError, requests.HTTPError):
                # If we can't translate the error at the moment, compromise and
                # return it in English
                return err_msgs.stats_usage_err
        return self.entries[code]["stats_usage_err"]

    def get_stats_headers(self, code: str) -> str:
        """Get translated column headers for the /stats report.

        Arguments:
            code -- Code of the language to translate the output to

        Returns:
            The translated output.
        """
        if self.entries[code]["stats"] == "":
            try:
                translated = [translate_to(x, code) for x in success.stats]
                self.entries[code]["stats"] = ", ".join(translated)
            except (TimeoutError, requests.ReadTimeout, requests.ConnectionError, requests.HTTPError):
                # If we can't translate the error at the moment, compromise and
                # return it in English
                return ", ".join(success.stats)
        return self.entries[code]["stats"]

    def get_lastpost_headers(self, code: str) -> str:
        """Get translated column headers for the /lastpost report.

        Arguments:
            code -- Code of the language to translate the output to

        Returns:
            The translated output.
        """
        if self.entries[code]["lastpost"] == "":
            try:
                translated = [translate_to(x, code) for x in success.lastpost]
                self.entries[code]["lastpost"] = ", ".join(translated)
            except (TimeoutError, requests.ReadTimeout, requests.ConnectionError, requests.HTTPError):
                # If we can't translate the error at the moment, compromise and
                # return it in English
                return ", ".join(success.lastpost)
        return self.entries[code]["lastpost"]

    def get_list_headers(self, code: str) -> str:
        """Get translated column headers for the /list report.

        Arguments:
            code -- Code of the language to translate the output to

        Returns:
            The translated output.
        """
        if self.entries[code]["list_"] == "":
            try:
                translated = [translate_to(x, code) for x in success.list_]
                self.entries[code]["list_"] = ", ".join(translated)
            except (TimeoutError, requests.ReadTimeout, requests.ConnectionError, requests.HTTPError):
                # If we can't translate the error at the moment, compromise and
                # return it in English
                return ", ".join(success.list_)
        return self.entries[code]["list_"]


def translate_to(text: str, target_lang: str) -> str:
    """Translate text to the target language using the LibreTranslate API.

    Arguments:
        text -- Text to be translated
        target_lang -- Target language code ("en", "es", "fr", etc.)

    Returns:
        Translated text.

    Raises:
        TimeoutError -- If all mirrors time out before providing a translation
        requests.ConnectionError -- if all mirrors are down
        requests.HTTPError -- If a non-OK response is received from the LibreTranslate
            API
    """
    payload = {"q": text, "source": "auto", "target": target_lang}
    idx = 0  # index in URLs
    res = None
    while res is None and idx < len(consts.MIRRORS):
        try:
            res = requests.post(
                consts.MIRRORS[idx],
                data=payload,
                timeout=consts.TIMEOUT)
        except (TimeoutError, requests.ReadTimeout):
            idx = idx + 1
    if res is None:  # ran out of mirrors to try
        raise TimeoutError("Translation timed out for all mirrors")
    elif res.status_code == 200:
        return res.json()["translatedText"]
    else:
        raise requests.HTTPError(
            f"Translation failed: HTTP {res.status_code} {res.reason}")<|MERGE_RESOLUTION|>--- conflicted
+++ resolved
@@ -65,11 +65,7 @@
 err_msgs.remove_super_err = "You cannot remove a superuser."  # admin removes super
 # Invalid time frame
 err_msgs.stats_err = "Invalid time frame. Use format: 7 day(s)."
-<<<<<<< HEAD
 err_msgs.stats_usage_err = "/stats 1 day +12345678900\n/stats 2 days username\n/stats"
-=======
-err_msgs.stats_usage_err = "/stats 1 day +12345678900"
->>>>>>> 2db8f5fb
 
 
 # Strings for success messages
@@ -685,6 +681,8 @@
     res = None
     while res is None and idx < len(consts.MIRRORS):
         try:
+            # TODO: Sometimes you get a 400 response with content {"error":
+            # "<language code> is not supported"} for small things
             res = requests.post(
                 consts.MIRRORS[idx],
                 data=payload,
