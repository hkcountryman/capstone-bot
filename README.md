# capstone-bot

[This tutorial](https://www.twilio.com/blog/build-a-whatsapp-chatbot-with-python-flask-and-twilio) has a walkthrough similar to the instructions in this document as well as more information about WhatsApp bots.

## Requirements

- Python 3.10+ running on Linux
- A phone with an active number and WhatsApp installed
- A [free Twilio account](https://www.twilio.com/) (set up the WhatsApp Sandbox according to the instructions in the aforementioned tutorial)
- [ngrok](https://ngrok.com/)

## Set up

### Visual Studio Code

If you're using VS Code, get the following extensions:

- ms-python.autopep8
- ms-python.isort
- ms-python.python
- ms-python.vscode-pylance
- njpwerner.autodocstring
- redhat.fabric8-analytics
- You may also want ms-toolsai.jupyter for Jupyter notebooks

Create a `.vscode/` directory and add a `settings.json` inside it. Set the relevant entries:

```json
{
    "[python]": {
        "editor.formatOnSave": true,
        "editor.formatOnPaste": true,
        "editor.formatOnType": true,
        "editor.defaultFormatter": "ms-python.autopep8",
    },
    "autopep8.args": ["-a", "-a"],
    "autopep8.importStrategy": "fromEnvironment",
    "python.formatting.provider": "none",
    "python.languageServer": "Pylance",
    "python.linting.mypyEnabled": true,
    "python.linting.mypyArgs": ["--show-error-codes"],
    "python.linting.pylintEnabled": true,
    "python.linting.pylintArgs": ["--rcfile=${workspaceFolder}/.pylintrc"],
    "autoDocstring.docstringFormat": "pep257",
    "autoDocstring.generateDocstringOnEnter": true,
}
```

Also create `.vscode/launch.json` with the following:

```json
{
    "version": "0.2.0",
    "configurations": [
        {
            "name": "Python: Flask",
            "type": "python",
            "request": "launch",
            "module": "flask",
            "env": {
                "FLASK_APP": "app.py",
                "FLASK_DEBUG": "1",
                "TWILIO_NUMBER": "+14155238886",
                "TWILIO_ACCOUNT_SID": "<account SID>",
                "TWILIO_AUTH_TOKEN": "<auth token>"
            },
            "args": [
                "run",
                "--debugger",
            ],
            "jinja": true,
            "justMyCode": true
        }
    ]
}
```

Notice that some of the values of the environment variables are left up to you to populate:

- `TWILIO_NUMBER`: the Twilio sandbox phone number with no punctuation except for the "+" before the country code
- `TWILIO_ACCOUNT_SID`: your account SID from your Twilio Console's "Get Set Up" page (see below)
- `TWILIO_AUTH_TOKEN`: your account auth token, also from your "Get Set Up" page

![image](https://user-images.githubusercontent.com/62478826/225091129-7480cb50-223e-4e53-b801-dafcd1e3442d.png)

Now you can run the server from inside the IDE.

### Dependencies

You will need to [create a virtual environment](https://docs.python.org/3/tutorial/venv.html). Inside this repository, run `python3 -m venv venv` followed by, on Unix-based systems, `. ./venv/bin/activate` or, on Windows, `venv\Scripts\activate.bat`. Then install the dependencies with `pip install -r requirements.txt`. **Any time you add a dependency, it must be added to `requirements.txt` via `pip freeze > requirements.txt`.** You won't need to reinstall dependencies unless they change and you won't need to recreate the virtual environment, but it must be activated each time you want to develop or run the server.

After activating the virtual environment, run `pre-commit install` to create a pre-commit git hook script. You should only need to do this once. Every time you commit, it may reformat your docstrings, meaning you may need to commit again. Try to keep these confined within an 80 character line; pylint will remind you but unfortunately I can't find a good way to handle the formatting.

## Running (for development)

### In VS Code (option 1)

If you created a configuration file in VS Code, you can run with the run or debug buttons in the IDE.

### With a script (option 2)

You may want to create your own start script called `start.sh`. Depending on your terminal emulator, you may need to change the first command (shown below is an example using the Konsole terminal emulator, the line directly beneath the shebang). Fill in the `export` statements with the account SID and auth token described under ["Set Up"](https://github.com/hkcountryman/capstone-bot#visual-studio-code). It should look something like this:

```bash
#!/usr/bin/bash
konsole --hold -e "ngrok http 5000" &  # run `ngrok http 5000` in a new terminal window without closing it
export TWILIO_NUMBER="+14155238886"  # Twilio sandbox phone number
export TWILIO_ACCOUNT_SID="<account SID>"  # fill in from Twilio sandbox settings
export TWILIO_AUTH_TOKEN="<auth token>"  # fill in from Twilio sandbox settings
source ./venv/bin/activate  # activate virtual environment
flask run --debugger  # run Flask in debug mode for hot reloading while developing
```

### Manually (option 3)

Otherwise, first set the environment variables `TWILIO_NUMBER`, `TWILIO_ACCOUNT_SID`, and `TWILIO_AUTH_TOKEN`, the values of which are described above under ["Set Up"](https://github.com/hkcountryman/capstone-bot#visual-studio-code). In Bash, do

```bash
export TWILIO_NUMBER="+14155238886"
export TWILIO_ACCOUNT_SID="<account SID>"
export TWILIO_AUTH_TOKEN="<auth token>"
```

Then use `flask run --debugger`. Don't forget that the virtual environment needs to be activated first.

Next, use ngrok to expose a temporary, public URL for the server: `ngrok http 5000`.

### Connect Twilio sandbox to ngrok URL (for all options)

<<<<<<< HEAD
Next, use ngrok to expose a temporary, public URL for the server: run `ngrok authtoken <YOUR_AUTHTOKEN>` with `<YOUR_AUTHTOKEN>` replaced with the authentication token retrieved from the dashboard, then run `ngrok http 5000`. Copy the forwarding URL from the output (the address that is *not* http://localhost:5000) and paste this address followed by "/bot" into your Sandbox Configuration settings in your Twilio console in the "When a message comes in" field. The corresponding method should be set to "POST". It should look like this:
=======
Copy the forwarding URL from ngrok's output (the address that is *not* http://localhost:5000) and paste this address followed by "/bot" into your Sandbox Configuration settings in your Twilio console in the "When a message comes in" field. The corresponding method should be set to "POST". It should look like this:
>>>>>>> e8f03ca7

![image](https://user-images.githubusercontent.com/62478826/224860669-ad7b0ce5-1bd3-4803-a622-3da0ae7f0d28.png)

Now you can try texting the number you texted earlier for the Sandbox.<|MERGE_RESOLUTION|>--- conflicted
+++ resolved
@@ -127,11 +127,9 @@
 
 ### Connect Twilio sandbox to ngrok URL (for all options)
 
-<<<<<<< HEAD
-Next, use ngrok to expose a temporary, public URL for the server: run `ngrok authtoken <YOUR_AUTHTOKEN>` with `<YOUR_AUTHTOKEN>` replaced with the authentication token retrieved from the dashboard, then run `ngrok http 5000`. Copy the forwarding URL from the output (the address that is *not* http://localhost:5000) and paste this address followed by "/bot" into your Sandbox Configuration settings in your Twilio console in the "When a message comes in" field. The corresponding method should be set to "POST". It should look like this:
-=======
+Set your auth token in ngrok via `ngrok authtoken <YOUR_AUTHTOKEN>`. You only need to do this once.
+
 Copy the forwarding URL from ngrok's output (the address that is *not* http://localhost:5000) and paste this address followed by "/bot" into your Sandbox Configuration settings in your Twilio console in the "When a message comes in" field. The corresponding method should be set to "POST". It should look like this:
->>>>>>> e8f03ca7
 
 ![image](https://user-images.githubusercontent.com/62478826/224860669-ad7b0ce5-1bd3-4803-a622-3da0ae7f0d28.png)
 
