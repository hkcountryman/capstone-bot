--- conflicted
+++ resolved
@@ -132,9 +132,4 @@
 .vscode/
 **/.DS_Store
 start.sh
-<<<<<<< HEAD
-json/*
-logs.json
-=======
-json/*
->>>>>>> 4f67a11d
+json/*