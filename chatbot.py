# mypy: disable-error-code=import

"""Basic functionality for a WhatsApp chatbot.

This module contains the class definition to create Chatbot objects, each of
which can support one group of subscribers on WhatsApp. It also contains an
instance of such a chatbot for import by the Flask app.

Classes:
    SubscribersInfo -- A TypedDict to describe a subscriber to the group chat
    Chatbot -- A class to keep track of data about a group chat and its
        associated WhatsApp bot
"""

# import asyncio
import json
import os
import re
from datetime import datetime, timedelta
from types import SimpleNamespace
from typing import Dict, List, TypedDict

# import aiofiles
import requests
from cryptography.fernet import Fernet
from twilio.rest import Client
from twilio.twiml.messaging_response import MessagingResponse

from language_data import LangData, translate_to

consts = SimpleNamespace()

# Constant strings for bot commands
consts.TEST = "/test"  # test translate
consts.ADD = "/add"  # add user
consts.REMOVE = "/remove"  # remove user
consts.LIST = "/list"  # list all users
consts.STATS = "/stats"  # get stats for user
consts.LASTPOST = "/lastpost"  # get last post for user

# Roles for users in JSON file
consts.USER = "user"  # can only execute test translation command
consts.ADMIN = "admin"  # can execute all slash commands but cannot remove super
consts.SUPER = "super"  # can execute all slash commands, no limits
consts.VALID_ROLES = [consts.USER, consts.ADMIN, consts.SUPER]

consts.API_OFFLINE = "LibreTranslate offline"  # LibreTranslate down error

pm_char = "#"  # Example: #xX_bob_Xx Hey bob, this is a private message!


class SubscribersInfo(TypedDict):
    """A TypedDict to describe a subscriber.

    For use as the values in a subscribers member of a Chatbot instance, the
    keys to which are to be strings of WhatsApp contact information of the form
    "whatsapp:<phone number with country code>".
    """
    name: str  # user's display name
    lang: str  # user's preferred language code
    role: str  # user's privilege level, "user", "admin", or "super"


class Chatbot:
    """The chatbot logic.

    Class variables:
        commands -- List of slash commands for the bot
        languages -- Data shared by all chatbots on the server about the
            languages supported by LibreTranslate

    Instance variables:
        client -- Client with which to access the Twilio API
        number -- Phone number the bot texts from
        json_file -- Path to a JSON file containing subscriber data
        backup_file -- Path to a JSON file containing backup data for the
            subscribers JSON file
        key_file -- Path to a file containing the encryption key
        logs_file -- Path to a JSON file containing logs data
        backup_logs_file -- Path to a JSON file containing backup data for the
            logs JSON file
        logs_key_file -- Path to a file containing the encryption key for the
            logs JSON file
        subscribers -- Dictionary containing the data loaded from the file
        display_names -- Dictionary mapping display names to WhatsApp numbers
            for subscribers
        twilio_account_sid -- Account SID for the Twilio account
        twilio_auth_token -- Twilio authorization token
        twilio_number -- Bot's registered Twilio number

    Methods:
        process_msg -- Process a message to the bot
    """
    commands = [
        consts.TEST,
        consts.ADD,
        consts.REMOVE,
        consts.LIST,
        consts.STATS,
        consts.LASTPOST]
    """All slash commands for the bot."""

    languages: LangData | None = None
    """Data for all languages supported by LibreTranslate."""

    def __init__(
            self,
            account_sid: str,
            auth_token: str,
            number: str,
            json_file: str = "subscribers.json",
            backup_file: str = "subscribers_bak.json",
            key_file: str = "subscribers_key.key",
            logs_file: str = "logs.json",
            backup_logs_file: str = "logs_bak.json",
            logs_key_file: str = "logs_key.key"):
        """Create the ChatBot object and populate class members as needed.

        Arguments:
            account_sid -- Account SID
            auth_token -- Account auth token
            number -- Phone number the bot texts from, including country
                extension

        Keyword Arguments:
            json_file -- Path to a JSON file containing subscriber data
                (default: {"subscribers.json"})
            backup_file -- Path to a JSON file containing backup data for the
                above JSON file (default: {"subscribers_bak.json"})
            key_file -- Path to a file containing the encryption key (default:
                {"subscribers_key.json"})
            logs_file -- Path to a JSON file containing logs data (default:
                {"logs.json"})
            backup_logs_file -- Path to a JSON file containing backup data for
                the above JSON file (default: {"logs_bak.json"})
            logs_key_file -- Path to a file containing the encryption key for
                the logs JSON file (default: {"logs_key.json"})
        """
        if Chatbot.languages is None:
            Chatbot.languages = LangData()
        self.client = Client(account_sid, auth_token)
        self.number = number
        self.json_file = f"json/{json_file}"
        self.backup_file = f"json/{backup_file}"
        self.key_file = f"json/{key_file}"
        self.logs_file = f"json/{logs_file}"
        self.backup_logs_file = f"json/{backup_logs_file}"
        self.logs_key_file = f"json/{logs_key_file}"
        self.twilio_account_sid = account_sid
        self.twilio_auth_token = auth_token
        self.twilio_number = number

        with open(self.json_file, "rb") as file:
            encrypted_data = file.read()
        with open(self.key_file, "rb") as file:
            self.key = file.read()  # Retrieve encryption key
        f = Fernet(self.key)
        try:
            unencrypted_data = f.decrypt(encrypted_data).decode("utf-8")
            self.subscribers: Dict[str, SubscribersInfo] = json.loads(
                unencrypted_data)
        except BaseException:  # pylint: disable=broad-exception-caught
            # Handle corrupted file
            # Print message to server logs file that original file is
            # corrupted...recent data may not have been saved.
            with open("server_log.txt", "a", encoding="utf-8") as file:
                timestamp = datetime.now().strftime("%Y-%m-%d")
                file.write(
                    timestamp +
                    ": Corrupted subscribers.json file...using backup file. Newest data may be missing.\n")

            with open(self.backup_file, "rb") as file:
                backup_encrypted_data = file.read()
            backup_unencrypted_data = f.decrypt(
                backup_encrypted_data).decode("utf-8")
            self.subscribers = json.loads(backup_unencrypted_data)
        self.display_names: Dict[str, str] = {
            v["name"]: k for k, v in self.subscribers.items()}

        with open(self.logs_file, "rb") as file:
            encrypted_logs_data = file.read()
        with open(self.logs_key_file, "rb") as file:
            self.key2 = file.read()  # Retrieve encryption key
        f = Fernet(self.key2)
        try:
            unencrypted_logs_data = f.decrypt(
                encrypted_logs_data).decode("utf-8")
            # Put unecrypted data into dictionary
            self.logs = json.loads(unencrypted_logs_data)
        except BaseException:  # pylint: disable=broad-exception-caught
            # Handle corrupted file
            # Print message to server logs file that original file is
            # corrupted...recent data may not have been saved.
            with open("server_log.txt", "a", encoding="utf-8") as file:
                timestamp = datetime.now().strftime("%Y-%m-%d")
                file.write(
                    timestamp +
                    ": Corrupted logs.json file...using backup file. Latest logs may be missing.\n")

            with open(self.backup_logs_file, "rb") as file:
                backup_encrypted_logs_data = file.read()
            backup_unencrypted_logs_data = f.decrypt(
                backup_encrypted_logs_data).decode("utf-8")
            self.logs = json.loads(backup_unencrypted_logs_data)

    def _reply(self, msg_body: str) -> str:
        """Reply to a message to the bot.

        Arguments:
            msg_body -- Contents to reply with

        Returns:
            A string suitable for returning from a route function.
        """
        resp = MessagingResponse()
        msg = resp.message()
        msg.body(msg_body)
        return str(resp)

    def _push(self, text: str, sender: str, media_urls: List[str]) -> str:
        """Push a translated message and media to one or more recipients.

        Arguments:
            text -- Contents of the message
            sender -- Sender"s WhatsApp contact info
            media_urls -- a list of media URLs to send, if any

        Returns:
            An empty string to the sender, or else an error message if the
                request to the LibreTranslate API times out or has some other
                error.
        """
        translations: Dict[str, str] = {}  # cache previously translated values
        for s in self.subscribers.keys():
            if s != sender:
                if self.subscribers[s]["lang"] in translations:
                    translated = translations[self.subscribers[s]["lang"]]
                else:
                    try:
                        translated = translate_to(
                            text, self.subscribers[s]["lang"])
                    except (TimeoutError, requests.ReadTimeout,
                            requests.ConnectionError, requests.HTTPError):
                        return consts.API_OFFLINE
                    translations[self.subscribers[s]["lang"]] = translated
                msg = self.client.messages.create(
                    from_=f"whatsapp:{self.number}",
                    to=s,
                    body=translated,
                    media_url=media_urls)
                print(msg.sid)
        return ""

    def _query(
            self,
            msg: str,
            sender: str,
            sender_lang: str,
            recipient: str,
            media_urls: List[str]) -> str:
        """Send a private message to a single recipient.

        Arguments:
            msg -- message contents
            sender -- sender display name
            sender_lang -- sender preferred language code
            recipient -- recipient display name or phone number with country
                code
            media_urls -- any attached media URLs from Twilio's CDN

        Returns:
            An empty string to the sender, or else an error message if the
                request to the LibreTranslate API times out or has some other
                error.
        """
        if not (msg == "" and len(media_urls) == 0):  # something to send
            # Check if recipient exists
            r = self.display_names.get(recipient, "")
            if r == "":  # not a display name; check if it's a phone number
                if f"whatsapp:{recipient}" not in self.subscribers:  # nope
                    return Chatbot.languages.get_unfound_err(  # type: ignore [union-attr]
                        sender_lang)
                else:  # is number
                    r = f"whatsapp:{recipient}"
            # Send message
            recipient_lang = self.subscribers[r]["lang"]
            text = f"Private message from {sender}:\n{msg}"
            try:
                translated = translate_to(text, recipient_lang)
            except (TimeoutError, requests.ReadTimeout,
                    requests.ConnectionError, requests.HTTPError):
                return consts.API_OFFLINE
            pm = self.client.messages.create(
                from_=f"whatsapp:{self.number}",
                to=r,
                body=translated,
                media_url=media_urls)
            print(pm.sid)
        return ""

    def _test_translate(self, msg: str, sender: str) -> str:
        """Translate a string to a language, then to a user"s native language.

        Arguments:
            msg -- message to translate
            sender -- number of the user requesting the translation

        Returns:
            The translated message, or else an error message if the request to
                the LibreTranslate API times out or has some other error.
        """
        sender_lang = self.subscribers[sender]["lang"]
        try:
            l = msg.split()[1].lower()
            if l not in Chatbot.languages.codes:  # type: ignore [union-attr]
                return Chatbot.languages.get_test_example(  # type: ignore [union-attr]
                    sender_lang)
        except IndexError:
            return Chatbot.languages.get_test_example(  # type: ignore [union-attr]
                sender_lang)
        # Translate to requested language then back to native language
        text = " ".join(msg.split()[2:])
        if text != "":
            try:
                translated = translate_to(text, l)
                return translate_to(translated, sender_lang)
            except (TimeoutError, requests.ReadTimeout,
                    requests.ConnectionError, requests.HTTPError):
                return consts.API_OFFLINE
        return Chatbot.languages.get_test_example(  # type: ignore [union-attr]
            sender_lang)

    def _add_subscriber(self, msg: str, sender_contact: str) -> str:
        """Add a new subscriber to the dictionary and save it to the JSON file.

        Arguments:
            msg -- the message sent to the bot
            sender_contact -- WhatsApp contact info of the sender

        Returns:
            A string suitable for returning from a Flask route endpoint.
        """
        sender_lang = self.subscribers[sender_contact]["lang"]
        sender_role = self.subscribers[sender_contact]["role"]
        parts = msg.split()
        if len(parts) == 5:  # Check if there are enough arguments
            new_contact = parts[1]
            new_name = parts[2]
            new_lang = parts[3]
            new_role = parts[4]
            # Check if the sender has the authority to add the specified role
            if sender_role == consts.ADMIN and new_role == consts.SUPER:
                return ""
            # Check if the phone number is valid
            if (not new_contact.startswith("+")
                ) or (not new_contact[1:].isdigit()):
                return Chatbot.languages.get_add_phone_err(  # type: ignore [union-attr]
                    sender_lang)
            # start attempt to add contact
            new_contact_key = f"whatsapp:{new_contact}"
            # Check if the user already exists
            if new_contact_key in self.subscribers:
                return Chatbot.languages.get_exists_err(  # type: ignore [union-attr]
                    sender_lang)
            # Check if the display name is untaken and valid
            if new_name in self.display_names or new_name.startswith(
                    "whatsapp:"):
                return Chatbot.languages.get_add_name_err(  # type: ignore [union-attr]
                    sender_lang)
            # Check if the language code is valid
            if new_lang not in\
                    Chatbot.languages.codes:  # type: ignore [union-attr]
                return Chatbot.languages.get_add_lang_err(  # type: ignore [union-attr]
                    sender_lang)
            # Check if the role is valid
            if new_role not in consts.VALID_ROLES:
                return Chatbot.languages.get_add_role_err(  # type: ignore [union-attr]
                    sender_lang)
            self.subscribers[new_contact_key] = {
                "name": new_name,
                "lang": new_lang,
                "role": new_role
            }
            self.display_names[new_name] = new_contact_key
            # Save the updated subscribers to subscribers.json
            # Convert the dictionary of subscribers to a formatted JSON string
            subscribers_list = json.dumps(self.subscribers, indent=4)
            # Create byte version of JSON string
            subscribers_list_byte = subscribers_list.encode("utf-8")
            f = Fernet(self.key)
            encrypted_data = f.encrypt(subscribers_list_byte)
            with open(self.json_file, "wb") as file:
                file.write(encrypted_data)
            # Copy data to backup file
            with open(self.json_file, "rb") as fileone, \
                    open(self.backup_file, "wb") as filetwo:
                for line in fileone:
                    filetwo.write(line)
            # Add new user to the timestamp logs
            self.logs[new_contact_key] = {}
            # Convert the dictionary of logs to a formatted JSON string
            logs_list = json.dumps(self.logs, indent=4)
            # Create byte version of JSON string
            logs_list_byte = logs_list.encode("utf-8")
            f = Fernet(self.key2)
            encrypted_data = f.encrypt(logs_list_byte)
            with open(self.logs_file, "wb") as file:
                file.write(encrypted_data)
            # Copy data to backup file
            with open(self.logs_file, "rb") as fileone, \
                    open(self.backup_logs_file, "wb") as filetwo:
                for line in fileone:
                    filetwo.write(line)
            # Success!
            return Chatbot.languages.get_add_success(  # type: ignore [union-attr]
                sender_lang)
        else:
            return Chatbot.languages.get_add_err(  # type: ignore [union-attr]
                sender_lang)

    def _remove_subscriber(self, msg: str, sender_contact: str) -> str:
        """Remove a subscriber from the dictionary and save the dictionary
        to the JSON file.

        Arguments:
            msg -- the message sent to the bot
            sender_contact -- WhatsApp contact info of the sender

        Returns:
            A string suitable for returning from a Flask route endpoint,
                indicating the result of the removal attempt.
        """
        sender_lang = self.subscribers[sender_contact]["lang"]
        sender_role = self.subscribers[sender_contact]["role"]
        parts = msg.split()
        if len(parts) == 2:  # Check if there are enough arguments
            user_contact = parts[1]  # user to attempt to remove
            # Check if user exists
            user_contact = self.display_names.get(parts[1], "")
            if user_contact == "":  # not a display name; check if it's a number
                if f"whatsapp:{parts[1]}" not in self.subscribers:  # nope
                    return Chatbot.languages.get_unfound_err(  # type: ignore [union-attr]
                        sender_lang)
                else:  # is number
                    user_contact = f"whatsapp:{parts[1]}"
            # Prevent sender from removing themselves
            if user_contact == sender_contact:
                return Chatbot.languages.get_remove_self_err(  # type: ignore [union-attr]
                    sender_lang)
            # Check if the sender has the necessary privileges
            if sender_role == consts.ADMIN and self.subscribers[
                    user_contact]["role"] == consts.SUPER:
                return Chatbot.languages.get_remove_super_err(  # type: ignore [union-attr]
                    sender_lang)
            else:
                # Delete subscriber
                name = self.subscribers[user_contact]["name"]
                del self.display_names[name]
                del self.subscribers[user_contact]
                # Delete their chat logs
                del self.logs[user_contact]
            # Save the updated subscribers to subscribers.json
            # Convert the dictionary of subscribers to a formatted JSON string
            subscribers_list = json.dumps(self.subscribers, indent=4)
            # Create byte version of JSON string
            subscribers_list_byte = subscribers_list.encode("utf-8")
            f = Fernet(self.key)
            encrypted_data = f.encrypt(subscribers_list_byte)
            with open(self.json_file, "wb") as file:
                file.write(encrypted_data)
            # Copy data to backup file
            with open(self.json_file, "rb") as fileone, \
                    open(self.backup_file, "wb") as filetwo:
                for line in fileone:
                    filetwo.write(line)
            # Save updated chat logs to logs.json
            logs_list = json.dumps(self.subscribers, indent=4)
            # Create byte version of JSON string
            logs_list_byte = logs_list.encode("utf-8")
            f = Fernet(self.key2)
            encrypted_data = f.encrypt(logs_list_byte)
            with open(self.logs_file, "wb") as file:
                file.write(encrypted_data)
            # Copy data to backup file
            with open(self.logs_file, "rb") as fileone, \
                    open(self.backup_logs_file, "wb") as filetwo:
                for line in fileone:
                    filetwo.write(line)
            # Success!
            return Chatbot.languages.get_remove_success(  # type: ignore [union-attr]
                sender_lang)
        else:
            return Chatbot.languages.get_remove_err(  # type: ignore [union-attr]
                sender_lang)

    def _store_message_timestamp(self, sender_contact: str, msg: str) -> None:
        """Store the timestamp of a message sent by a user.

        Do not count empty PMs or slash commands.

        Arguments:
            sender_contact -- WhatsApp contact info of the sender
            msg -- the message sent to the bot
        """
        # Only proceed if message is not a command and is not an empty PM
        if not msg.startswith("/") and not (msg.startswith(pm_char) and
                                            len(msg.split()) <= 1):
            timestamp = datetime.now().strftime("%Y-%m-%d")
            if timestamp in self.logs[sender_contact]:
                self.logs[sender_contact][timestamp] += 1
            else:
                self.logs[sender_contact][timestamp] = 1
            # Remove messages older than 1 year
            one_year_ago = datetime.now() - timedelta(days=365)
            for contact_key in self.logs:
                self.logs[contact_key] = {
                    ts: count for ts, count in self.logs[contact_key].items() if
                    datetime.fromisoformat(ts) >= one_year_ago}
<<<<<<< HEAD

=======
>>>>>>> 0e014707
            # Save the updated logs to logs.json
            # Convert the logs dictionary to a formatted JSON string
            logs_list = json.dumps(self.logs, indent=4)
            # Create byte version of JSON string
            logs_list_byte = logs_list.encode("utf-8")
            f = Fernet(self.key2)
            encrypted_logs_data = f.encrypt(logs_list_byte)
            with open(self.logs_file, "wb") as file:
                file.write(encrypted_logs_data)
            # Copy data to backup file
            with open(self.logs_file, "rb") as fileone, \
                    open(self.backup_logs_file, "wb") as filetwo:
                for line in fileone:
                    filetwo.write(line)

<<<<<<< HEAD
=======
            # asyncio.run(self._save_logs())
    # async def _save_logs(self) -> None:
    #     """Asynchronously store logs into the proper storage file.
    #     """
    #     # Save the updated logs to logs.json
    #     # Convert the logs dictionary to a formatted JSON string
    #     logs_list = json.dumps(self.logs, indent=4)
    #     # Create byte version of JSON string
    #     logs_list_byte = logs_list.encode("utf-8")
    #     f = Fernet(self.key2)
    #     encrypted_logs_data = f.encrypt(logs_list_byte)
    #     async with aiofiles.open(self.logs_file, "wb") as file:
    #         await file.write(encrypted_logs_data)
    #     # Copy data to backup file
    #     async with aiofiles.open(self.logs_file, "rb") as fileone, \
    #             aiofiles.open(self.backup_logs_file, "wb") as filetwo:
    #         async for line in fileone:
    #             await filetwo.write(line)

>>>>>>> 0e014707
    def _generate_stats(self, sender_contact: str, msg: str) -> str:
        """Generate message statistics for one or all users.

        Arguments:
            sender_contact -- WhatsApp contact info of the sender
            msg -- the message sent to the bot, containing the user contact,
                and the time frame for statistics

        Returns:
            A string containing the message statistics or an error message
                if the input is incorrect or the user is not found.
        """
        sender_lang = self.subscribers[sender_contact]["lang"]
        split_msg = msg.split()  # Check if there are enough arguments
        if len(split_msg) in (3, 4):
            days_str = split_msg[1]
            unit = split_msg[2]
            if len(split_msg) == 4:  # specific user
                target_contact = self.display_names.get(split_msg[3], "")
                target_name = split_msg[3]
                if target_contact == "":  # not a display name, check if it's a number
                    if f"whatsapp:{split_msg[3]}" not in self.subscribers:  # nope
                        return Chatbot.languages.get_unfound_err(  # type: ignore [union-attr]
                            sender_lang)
                    else:  # is number
                        target_contact = f"whatsapp:{split_msg[3]}"
                        target_name = self.subscribers[target_contact]["name"]
            else:
                target_contact = ""
            time_frame = f"{days_str}{unit}"
        else:
            return Chatbot.languages.get_stats_usage_err(  # type: ignore [union-attr]
                sender_lang)
        # Check if the time frame is valid
        pattern = r"(\d+)\s*(\w+)"
        match = re.match(pattern, time_frame)
        if match:
            days, unit = int(match.group(1)), match.group(2)
            if unit not in ("day", "days"):
                return Chatbot.languages.get_stats_err(  # type: ignore [union-attr]
                    sender_lang)
        else:
            return Chatbot.languages.get_stats_err(  # type: ignore [union-attr]
                sender_lang)
        # Calculate the start and end dates
        end_date = datetime.now()
        start_date = end_date - timedelta(days=days)
        report = Chatbot.languages.get_stats_headers(  # type: ignore [union-attr]
            sender_lang)  # report to return
        # Tally timestamps for a specific user
        if target_contact != "":
            message_count = 0
            for timestamp_str, count in self.logs[target_contact].items():
                timestamp = datetime.fromisoformat(timestamp_str)
                if start_date <= timestamp <= end_date:
                    message_count += count
            phone = target_contact.split(":")[1]
            report += f"\n{target_name}, {phone}, {message_count}"
        # Tally total messages for all users
        else:
            total_message_count = 0
            for contact_key in self.logs:
                name = self.subscribers[contact_key]["name"]
                phone = contact_key.split(":")[1]
                user_message_count = 0
                for timestamp_str in self.logs[contact_key]:
                    timestamp = datetime.fromisoformat(timestamp_str)
                    if start_date <= timestamp <= end_date:
                        total_message_count += 1
                        user_message_count += 1
                report += f"\n{name}, {phone}, {user_message_count}"
            report += f"\n\nTOTAL: {total_message_count}"  # sum
        # Return report
        return report

    def _get_last_post_time(
            self,
            user_contact: str,
            target_user: str = "") -> str:
        """Get the latest post's timestamp for one or all users.

        Arguments:
            user_contact -- the WhatsApp contact info of the user making this
                request (if target_user is not provided, check timestamp for
                the user invoking the request)

        Keyword Arguments:
            target_user -- a user to get a timestamp for (default: {""})

        Returns:
            the date that the user in question last sent a message.
        """
        sender_lang = self.subscribers[user_contact]["lang"]
        report = Chatbot.languages.get_lastpost_headers(  # type: ignore [union-attr]
            sender_lang)  # report to return
        # Specific user
        if target_user != "":
            # Check if recipient exists
            target_number = self.display_names.get(target_user, "")
            if target_number == "":  # not a display name; check if it's a phone number
                if f"whatsapp:{target_user}" not in self.subscribers:  # nope
                    return Chatbot.languages.get_unfound_err(  # type: ignore [union-attr]
                        sender_lang)
                else:  # is number
                    target_number = f"whatsapp:{target_user}"
                    target_name = self.subscribers[target_number]["name"]
            else:  # was a display name
                target_name = target_user
            # Locate user's timestamps
            phone = target_number.split(":")[1]  # remove "whatsapp:"
            timestamps = self.logs[target_number]
            if len(timestamps) == 0:
                return Chatbot.languages.get_no_posts(  # type: ignore [union-attr]
                    sender_lang)
            last_post_time = max(timestamps, key=datetime.fromisoformat)
            report += f"\n{target_name}, {phone}, {last_post_time}"
        # All users
        else:
            last_posts = []
            for user, user_logs in self.logs.items():
                if len(user_logs) != 0:
                    name = self.subscribers[user]["name"]
                    phone = user.split(":")[1]
                    last_post_time = max(user_logs, key=datetime.fromisoformat)
                    last_posts.append(f"{name}, {phone}, {last_post_time}")
            if not last_posts:
                return Chatbot.languages.get_no_posts(  # type: ignore [union-attr]
                    sender_lang)
            report += "\n" + "\n".join(last_posts)
        # Return report
        return report

    def _list_subscribers(self, sender: str) -> str:
        """Generate a formatted list of subscribers with their data.

        Arguments:
            sender -- the WhatsApp contact info of the sender

        Returns:
            A formatted string representing the list of subscribers, including
            their name, phone number, language, and role.
        """
        sender_lang = self.subscribers[sender]["lang"]
        report = Chatbot.languages.get_list_headers(  # type: ignore [union-attr]
            sender_lang)
        # Iterate through the subscribers and format their information
        for contact, user_info in self.subscribers.items():
            name = user_info["name"]
            phone = contact.split(":")[1]
            lang = user_info["lang"]
            role = user_info["role"]
            report += f"\n{name}, {phone}, {lang}, {role}"
        # Return the formatted list of subscribers
        return report

    def process_msg(
            self,
            msg: str,
            sender_contact: str,
            media_urls: List[str]) -> str:
        """Process a bot command.

        Arguments:
            msg -- the message sent to the bot
            sender_contact -- the WhatsApp contact info of the sender
            media_urls -- a list of media URLs sent with the message, if any

        Returns:
            A string suitable for returning from a Flask route endpoint.
        """
        try:
            sender = self.subscribers[sender_contact]
            sender_name = sender["name"]
            role = sender["role"]
            sender_lang = sender["lang"]
        except KeyError:
            return ""  # ignore; they aren't subscribed
        if msg == "" and len(media_urls) == 0:
            return ""  # ignore; nothing to send

        # Store the timestamp if applicable
        self._store_message_timestamp(sender_contact, msg)

        # first word in message
        word_1 = msg.split()[0].lower() if msg != "" else ""

        # PM someone:
        if word_1[0:1] == pm_char:
            split = msg.split()  # don't convert first word to lowercase
            pm_name = split[0][1:]  # display name without PM character
            return self._reply(
                self._query(
                    " ".join(split[1:]),
                    sender_name,
                    sender_lang,
                    pm_name,
                    media_urls))

        # Message group or /test as user:
        elif role == consts.USER:
            if word_1 == consts.TEST:  # test translate
                return self._reply(self._test_translate(msg, sender_contact))
            elif word_1[0:1] == "/" and len(word_1) > 1:
                return ""  # ignore invalid/unauthorized command
            else:  # just send a message
                text = sender_name + " says:\n" + msg
                self._push(text, sender_contact, media_urls)
                return ""  # say nothing to sender

        # Message group or perform any slash command as admin or superuser:
        else:
            match word_1:
                case consts.TEST:  # test translate
                    return self._reply(
                        self._test_translate(
                            msg, sender_contact))
                case consts.ADD:  # add user to subscribers
                    return self._reply(
                        self._add_subscriber(
                            msg, sender_contact))
                case consts.REMOVE:  # remove user from subscribers
                    return self._reply(
                        self._remove_subscriber(
                            msg, sender_contact))
                case consts.LIST:  # list all subscribers with their data
                    return self._reply(self._list_subscribers(sender_contact))
                case consts.STATS:
                    stats = self._generate_stats(sender_contact, msg)
                    return self._reply(stats)
                case consts.LASTPOST:  # get last post time for user
                    target_user = msg.split()[1] if len(
                        msg.split()) > 1 else ""
                    return self._reply(
                        self._get_last_post_time(
                            sender_contact, target_user))
                case _:  # just send a message
                    if word_1[0:1] == "/" and len(word_1) > 1:
                        return ""  # ignore invalid/unauthorized command
                    text = sender_name + " says:\n" + msg
                    return self._push(text, sender_contact, media_urls)


# Create bot (keyword args not provided because they have defaults)
TWILIO_ACCOUNT_SID: str = os.getenv(
    "TWILIO_ACCOUNT_SID")  # type: ignore [assignment]
TWILIO_AUTH_TOKEN: str = os.getenv(
    "TWILIO_AUTH_TOKEN")  # type: ignore [assignment]
TWILIO_NUMBER: str = os.getenv("TWILIO_NUMBER")  # type: ignore [assignment]
mr_botty = Chatbot(
    TWILIO_ACCOUNT_SID,
    TWILIO_AUTH_TOKEN,
    TWILIO_NUMBER)
"""Global Chatbot object, of which there could theoretically be many."""<|MERGE_RESOLUTION|>--- conflicted
+++ resolved
@@ -510,16 +510,14 @@
                 self.logs[sender_contact][timestamp] += 1
             else:
                 self.logs[sender_contact][timestamp] = 1
+            
             # Remove messages older than 1 year
             one_year_ago = datetime.now() - timedelta(days=365)
             for contact_key in self.logs:
                 self.logs[contact_key] = {
                     ts: count for ts, count in self.logs[contact_key].items() if
                     datetime.fromisoformat(ts) >= one_year_ago}
-<<<<<<< HEAD
-
-=======
->>>>>>> 0e014707
+
             # Save the updated logs to logs.json
             # Convert the logs dictionary to a formatted JSON string
             logs_list = json.dumps(self.logs, indent=4)
@@ -535,28 +533,6 @@
                 for line in fileone:
                     filetwo.write(line)
 
-<<<<<<< HEAD
-=======
-            # asyncio.run(self._save_logs())
-    # async def _save_logs(self) -> None:
-    #     """Asynchronously store logs into the proper storage file.
-    #     """
-    #     # Save the updated logs to logs.json
-    #     # Convert the logs dictionary to a formatted JSON string
-    #     logs_list = json.dumps(self.logs, indent=4)
-    #     # Create byte version of JSON string
-    #     logs_list_byte = logs_list.encode("utf-8")
-    #     f = Fernet(self.key2)
-    #     encrypted_logs_data = f.encrypt(logs_list_byte)
-    #     async with aiofiles.open(self.logs_file, "wb") as file:
-    #         await file.write(encrypted_logs_data)
-    #     # Copy data to backup file
-    #     async with aiofiles.open(self.logs_file, "rb") as fileone, \
-    #             aiofiles.open(self.backup_logs_file, "wb") as filetwo:
-    #         async for line in fileone:
-    #             await filetwo.write(line)
-
->>>>>>> 0e014707
     def _generate_stats(self, sender_contact: str, msg: str) -> str:
         """Generate message statistics for one or all users.
 
