--- conflicted
+++ resolved
@@ -82,12 +82,8 @@
             account_sid: str,
             auth_token: str,
             number: str,
-<<<<<<< HEAD
             json_file: str = "bot_subscribers/team56test.json",
             key_file: str = "json/key.key"):
-=======
-            json_file: str = "bot_subscribers/template.json"):
->>>>>>> 9c4c3bc2
         """Create the ChatBot object and populate class members as needed.
 
         Arguments:
@@ -103,23 +99,20 @@
         self.client = Client(account_sid, auth_token)
         self.number = number
         self.json_file = json_file
-<<<<<<< HEAD
-        with open(json_file, 'rb') as file:
+        self.key_file = key_file
+        self.twilio_account_sid = account_sid
+        self.twilio_auth_token = auth_token
+        self.twilio_number = number
+
+        with open(self.json_file, 'rb') as file:
             encrypted_data = file.read()
         # Retrieve encryption key
-        with open(key_file, 'rb') as file:
+        with open(self.key_file, 'rb') as file:
             self.key = file.read()
         f = Fernet(self.key)
         unencrypted_data = f.decrypt(encrypted_data).decode('utf-8')
         self.subscribers: Dict[str,
                                SubscribersInfo] = json.loads(unencrypted_data)
-=======
-        self.twilio_account_sid = account_sid
-        self.twilio_auth_token = auth_token
-        self.twilio_number = number
-        with open(json_file, encoding="utf-8") as file:
-            self.subscribers: Dict[str, SubscribersInfo] = json.load(file)
->>>>>>> 9c4c3bc2
 
     def _reply(self, msg_body: str) -> str:
         """Reply to a message to the bot.
@@ -245,7 +238,6 @@
             }
 
             # Save the updated subscribers to team56test.json
-<<<<<<< HEAD
             # Convert the dictionary of subscribers to a formatted JSON string
             subscribers_list = json.dumps(self.subscribers, indent=4)
             # Create byte version of JSON string
@@ -254,10 +246,6 @@
             encrypted_data = f.encrypt(subscribers_list_byte)
             with open(self.json_file, 'wb') as file:
                 file.write(encrypted_data)
-=======
-            with open(self.json_file, "w", encoding="utf-8") as f:  # TODO: locking mechanism
-                json.dump(self.subscribers, f, indent=4)
->>>>>>> 9c4c3bc2
 
             return Chatbot.languages.get_add_success(  # type: ignore [union-attr]
                 sender_lang)
@@ -310,7 +298,6 @@
             else:
                 del self.subscribers[user_contact_key]
 
-<<<<<<< HEAD
             # Save the updated subscribers to team56test.json
             # Convert the dictionary of subscribers to a formatted JSON string
             subscribers_list = json.dumps(self.subscribers, indent=4)
@@ -323,14 +310,6 @@
 
             return Chatbot.languages.get_remove_success(  # type: ignore [union-attr]
                 sender_lang)
-=======
-                # Save the updated subscribers to team56test.json
-                with open(self.json_file, "w", encoding="utf-8") as f:  # TODO: locking mechanism
-                    json.dump(self.subscribers, f, indent=4)
-
-                return Chatbot.languages.get_remove_success(  # type: ignore [union-attr]
-                    sender_lang)
->>>>>>> 9c4c3bc2
         else:
             return Chatbot.languages.get_remove_err(  # type: ignore [union-attr]
                 sender_lang)
