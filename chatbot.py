--- conflicted
+++ resolved
@@ -102,19 +102,12 @@
             account_sid: str,
             auth_token: str,
             number: str,
-<<<<<<< HEAD
-            json_file: str = "json/team56test.json",
-            backup_file: str = "json/backup.json",
-            key_file: str = "json/key.key",
-            logs_file: str = "logs.json"):
-=======
             json_file: str = "subscribers.json",
             backup_file: str = "subscribers_bak.json",
             key_file: str = "subscribers_key.key",
             logs_file: str = "logs.json",
             backup_logs_file: str = "logs_bak.json",
             logs_key_file: str = "logs_key.key"):
->>>>>>> 4f67a11d
         """Create the ChatBot object and populate class members as needed.
 
         Arguments:
@@ -125,24 +118,17 @@
 
         Keyword Arguments:
             json_file -- Path to a JSON file containing subscriber data
-<<<<<<< HEAD
-                (default: {"json/team56test.json"})
+                (default: {"subscribers.json"})
             backup_file -- Path to a JSON file containing backup data for the
-                above JSON file (default: {"json/backup.json"})
+                above JSON file (default: {"subscribers_bak.json"})
             key_file -- Path to a file containing the encryption key (default:
-                {"json/key.key"})
-            logs_file -- Path to a JSON file where chat timestamps are stored
-                (default: {"logs.json"})
-=======
-                (default: {"bot_subscribers/subscribers.json"})
-            backup_file -- Path to a JSON file containing backup data for the
-                above JSON file (default: {"bot_subscribers/backup.json"})
-            key_file -- Path to a file containing the encryption key
-            logs_file -- Path to a JSON file containing logs data
+                {"subscribers_key.json"})
+            logs_file -- Path to a JSON file containing logs data (default:
+                {"logs.json"})
             backup_logs_file -- Path to a JSON file containing backup data for
-                the above JSON file
+                the above JSON file (default: {"logs_bak.json"})
             logs_key_file -- Path to a file containing the encryption key
->>>>>>> 4f67a11d
+                (default: {"logs_key.json"})
         """
         if Chatbot.languages is None:
             Chatbot.languages = LangData()
