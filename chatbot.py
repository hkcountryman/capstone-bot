--- conflicted
+++ resolved
@@ -14,10 +14,10 @@
 
 import json
 import os
+import re
+from datetime import datetime, timedelta
 from types import SimpleNamespace
 from typing import Dict, List, TypedDict
-from datetime import datetime, timedelta
-import re
 
 import requests
 from cryptography.fernet import Fernet
@@ -27,6 +27,7 @@
 from language_data import LangData, translate_to
 
 consts = SimpleNamespace()
+
 # Constant strings for bot commands
 consts.TEST = "/test"  # test translate
 consts.ADD = "/add"  # add user
@@ -102,13 +103,9 @@
             auth_token: str,
             number: str,
             json_file: str = "bot_subscribers/team56test.json",
-<<<<<<< HEAD
             key_file: str = "json/key.key",
-            logs_file: str = "logs.json"):
-=======
-            backup_file: str = "bot_subscribers/backup.json",
-            key_file: str = "json/key.key"):
->>>>>>> e3ff0d7c
+            logs_file: str = "logs.json",
+            backup_file: str = "bot_subscribers/backup.json"):
         """Create the ChatBot object and populate class members as needed.
 
         Arguments:
@@ -132,18 +129,14 @@
         self.twilio_account_sid = account_sid
         self.twilio_auth_token = auth_token
         self.twilio_number = number
-<<<<<<< HEAD
-
+        # TODO: Kevin, does this need to be encrypted and backed up?
         try:
-            with open(self.logs_file, "r") as file:
+            with open(self.logs_file, "r", encoding="utf-8") as file:
                 self.logs = json.load(file)
         except FileNotFoundError:
             self.logs = {}
-            with open(self.logs_file, "w") as file:
+            with open(self.logs_file, "w", encoding="utf-8") as file:
                 json.dump(self.logs, file)
-
-=======
->>>>>>> e3ff0d7c
         with open(self.json_file, "rb") as file:
             encrypted_data = file.read()
         with open(self.key_file, "rb") as file:
@@ -153,7 +146,8 @@
             unencrypted_data = f.decrypt(encrypted_data).decode("utf-8")
             self.subscribers: Dict[str, SubscribersInfo] = json.loads(
                 unencrypted_data)
-        except BaseException:  # Handle corrupted file
+        except BaseException:  # pylint: disable=broad-exception-caught
+            # Handle corrupted file
             # TODO: Print message to super administrator that original file is
             # corrupted...recent data may not have been saved.
             with open(self.backup_file, "rb") as file:
@@ -178,11 +172,7 @@
         msg.body(msg_body)
         return str(resp)
 
-    def _push(
-            self,
-            text: str,
-            sender: str,
-            media_urls: List[str]) -> str:
+    def _push(self, text: str, sender: str, media_urls: List[str]) -> str:
         """Push a translated message and media to one or more recipients.
 
         Arguments:
@@ -215,6 +205,7 @@
                 print(msg.sid)
         return ""
 
+    # TODO: recipient should work as both username and phone number
     def _query(
             self,
             msg: str,
@@ -299,62 +290,45 @@
         """
         sender_lang = self.subscribers[sender_contact]["lang"]
         sender_role = self.subscribers[sender_contact]["role"]
-
-        # Split the message into parts
         parts = msg.split()
-
-        # Check if there are enough arguments
-        if len(parts) == 5:
+        if len(parts) == 5:  # Check if there are enough arguments
             new_contact = parts[1]
             new_name = parts[2]
             new_lang = parts[3]
             new_role = parts[4]
-
-            # Check if the phone number is valid
-            if (not new_contact.startswith("+")
-                    ) or (not new_contact[1:].isdigit()):
-                return Chatbot.languages.get_add_phone_err(  # type: ignore [union-attr]
-                    sender_lang)
-
-<<<<<<< HEAD
             # Check if the sender has the authority to add the specified role
             if sender_role == consts.ADMIN and new_role == consts.SUPER:
                 return ""
-
-            # Check if the role is valid
-            if new_role not in consts.VALID_ROLES:
-                return Chatbot.languages.get_add_role_err(  # type: ignore [union-attr]
-=======
+            # Check if the phone number is valid
+            if (not new_contact.startswith("+")
+                ) or (not new_contact[1:].isdigit()):
+                return Chatbot.languages.get_add_phone_err(  # type: ignore [union-attr]
+                    sender_lang)
+            # start attempt to add contact
             new_contact_key = f"whatsapp:{new_contact}"
             # Check if the user already exists
             if new_contact_key in self.subscribers:
                 return Chatbot.languages.get_exists_err(  # type: ignore [union-attr]
                     sender_lang)
-
             # Check if the display name is untaken
             if new_name in self.display_names:
                 return Chatbot.languages.get_add_name_err(  # type: ignore [union-attr]
->>>>>>> e3ff0d7c
-                    sender_lang)
-
+                    sender_lang)
             # Check if the language code is valid
             if new_lang not in\
                     Chatbot.languages.codes:  # type: ignore [union-attr]
                 return Chatbot.languages.get_add_lang_err(  # type: ignore [union-attr]
                     sender_lang)
-
             # Check if the role is valid
             if new_role not in consts.VALID_ROLES:
                 return Chatbot.languages.get_add_role_err(  # type: ignore [union-attr]
                     sender_lang)
-
             self.subscribers[new_contact_key] = {
                 "name": new_name,
                 "lang": new_lang,
                 "role": new_role
             }
             self.display_names[new_name] = new_contact_key
-
             # Save the updated subscribers to team56test.json
             # Convert the dictionary of subscribers to a formatted JSON string
             subscribers_list = json.dumps(self.subscribers, indent=4)
@@ -364,21 +338,21 @@
             encrypted_data = f.encrypt(subscribers_list_byte)
             with open(self.json_file, "wb") as file:
                 file.write(encrypted_data)
-
             # Copy data to backup file
-            with open(self.json_file, 'rb') as fileone, open(self.backup_file, 'wb') as filetwo:
+            with open(self.json_file, "rb") as fileone, \
+                    open(self.backup_file, "wb") as filetwo:
                 for line in fileone:
                     filetwo.write(line)
-
             return Chatbot.languages.get_add_success(  # type: ignore [union-attr]
                 sender_lang)
+            # TODO: Add new user to the timestamp logs
         else:
             return Chatbot.languages.get_add_err(  # type: ignore [union-attr]
                 sender_lang)
 
+    # TODO: user_contact should work as both username and phone number
     def _remove_subscriber(self, msg: str, sender_contact: str) -> str:
-        """
-        Remove a subscriber from the dictionary and save the updated dictionary.
+        """Remove a subscriber from the dictionary and save the dictionary.
 
         to the JSON file.
 
@@ -392,25 +366,18 @@
         """
         sender_lang = self.subscribers[sender_contact]["lang"]
         sender_role = self.subscribers[sender_contact]["role"]
-
-        # Split the message into parts
         parts = msg.split()
-
-        # Check if there are enough arguments
-        if len(parts) == 2:
+        if len(parts) == 2:  # Check if there are enough arguments
             user_contact = parts[1]
             user_contact_key = f"whatsapp:{user_contact}"
-
             # Prevent sender from removing themselves
             if user_contact in sender_contact:
                 return Chatbot.languages.get_remove_self_err(  # type: ignore [union-attr]
                     sender_lang)
-
             # Check if the user exists
             if user_contact_key not in self.subscribers:
                 return Chatbot.languages.get_unfound_err(  # type: ignore [union-attr]
                     sender_lang)
-
             # Check if the sender has the necessary privileges
             if sender_role == consts.ADMIN and self.subscribers[
                     user_contact_key]["role"] == consts.SUPER:
@@ -420,7 +387,6 @@
                 name = self.subscribers[user_contact_key]["name"]
                 del self.display_names[name]
                 del self.subscribers[user_contact_key]
-
             # Save the updated subscribers to team56test.json
             # Convert the dictionary of subscribers to a formatted JSON string
             subscribers_list = json.dumps(self.subscribers, indent=4)
@@ -430,51 +396,41 @@
             encrypted_data = f.encrypt(subscribers_list_byte)
             with open(self.json_file, "wb") as file:
                 file.write(encrypted_data)
-
             # Copy data to backup file
-            with open(self.json_file, 'rb') as fileone, open(self.backup_file, 'wb') as filetwo:
+            with open(self.json_file, "rb") as fileone, \
+                    open(self.backup_file, "wb") as filetwo:
                 for line in fileone:
                     filetwo.write(line)
-
             return Chatbot.languages.get_remove_success(  # type: ignore [union-attr]
                 sender_lang)
+            # TODO: also remove subscriber's chat logs
         else:
             return Chatbot.languages.get_remove_err(  # type: ignore [union-attr]
                 sender_lang)
 
-    def store_message_timestamp(self, sender_contact: str, msg: str) -> None:
-        """
-        Store the timestamp of a message sent by a user if it's not a command.
+    def _store_message_timestamp(self, sender_contact: str, msg: str) -> None:
+        """Store the timestamp of a message sent by a user.
+
+        Do not count empty PMs or slash commands.
 
         Arguments:
             sender_contact -- WhatsApp contact info of the sender
             msg -- the message sent to the bot
-
-        Returns:
-            None
-        """
-        # Check if the message is a command; if yes, do not count it
-        if len(msg) > 0 and msg.startswith("/"):
-            return
-
-        timestamp = datetime.now().strftime("%Y-%m-%d")
-
-        # Add the timestamp to the logs
-        if sender_contact in self.logs:
-            self.logs[sender_contact]["timestamps"].append(timestamp)
-        else:
-            self.logs[sender_contact] = {"timestamps": [timestamp]}
-
-        # Save the updated logs to the logs.json file
-        with open(self.logs_file, "w") as file:
-            json.dump(self.logs, file, indent=2)
-
-    def generate_stats(
-            self,
-            sender_contact: str,
-            msg: str) -> str:
-        """
-        Generate message statistics for a specified user and time frame.
+        """
+        # Only proceed if message is not a command and is not an empty PM
+        if not msg.startswith("/") and not (msg.startswith(pm_char) and
+                                            len(msg.split()) <= 1):
+            timestamp = datetime.now().strftime("%Y-%m-%d")
+            if sender_contact in self.logs:  # sender is already in log file...
+                self.logs[sender_contact]["timestamps"].append(timestamp)
+            else:  # otherwise add them to logs before adding timestamp
+                self.logs[sender_contact] = {"timestamps": [timestamp]}
+            # TODO: Kevin, does this need to be encrypted or anything?
+            with open(self.logs_file, "w", encoding="utf-8") as file:
+                json.dump(self.logs, file, indent=2)
+
+    def _generate_stats(self, sender_contact: str, msg: str) -> str:
+        """Generate message statistics for a specified user and time frame.
 
         Arguments:
             sender_contact -- WhatsApp contact info of the sender
@@ -486,101 +442,119 @@
                 if the input is incorrect or the user is not found.
         """
         sender_lang = self.subscribers[sender_contact]["lang"]
-
-        split_msg = msg.split()
+        split_msg = msg.split()  # Check if there are enough arguments
         if len(split_msg) == 4:
-            target_contact, days_str, unit = split_msg[1], split_msg[2], split_msg[3]
+            target_contact = split_msg[1]
+            days_str = split_msg[2]
+            unit = split_msg[3]
             time_frame = f"{days_str}{unit}"
         else:
-            return Chatbot.languages.get_stats_usage_err(sender_lang)
-
-        target_contact_key = f"whatsapp:{target_contact}"
-
+            return Chatbot.languages.get_stats_usage_err(  # type: ignore [union-attr]
+                sender_lang)
+        target_contact_key = f"whatsapp:{target_contact}"  # specified user
         if target_contact_key not in self.subscribers:
-            return Chatbot.languages.get_unfound_err(sender_lang)
-
+            return Chatbot.languages.get_unfound_err(  # type: ignore [union-attr]
+                sender_lang)
         # Check if the time frame is valid
         pattern = r"(\d+)\s*(\w+)"
         match = re.match(pattern, time_frame)
         if match:
             days, unit = int(match.group(1)), match.group(2)
             if unit not in ("day", "days"):
-                return Chatbot.languages.get_stats_err(sender_lang)
-        else:
-            return Chatbot.languages.get_stats_err(sender_lang)
-
+                return Chatbot.languages.get_stats_err(  # type: ignore [union-attr]
+                    sender_lang)
+        else:
+            return Chatbot.languages.get_stats_err(  # type: ignore [union-attr]
+                sender_lang)
         # Calculate the start and end dates
         end_date = datetime.now()
         start_date = end_date - timedelta(days=days)
-
+        # Tally timestamps
         message_count = 0
         for timestamp_str in self.logs[target_contact_key]["timestamps"]:
             timestamp = datetime.fromisoformat(timestamp_str)
             if start_date <= timestamp <= end_date:
                 message_count += 1
-
-        if message_count == 0:
-            return f"User {target_contact} sent {message_count} messages."
+        # TODO: convert to a translated success message
         return f"User {target_contact} sent {message_count} messages."
 
-    def get_last_post_time(self, user_contact: str, target_user: str = None) -> str:
-        if target_user:
+    # TODO: target_user should work as both username and phone number
+    def _get_last_post_time(
+            self,
+            user_contact: str,
+            target_user: str = "") -> str:
+        """Get the latest post's timestamp for a user.
+
+        Arguments:
+            user_contact -- the WhatsApp contact info of the user making this
+                request (if target_user is not provided, check timestamp for
+                this user)
+
+        Keyword Arguments:
+            target_user -- a user to get a timestamp for (default: {""})
+
+        Returns:
+            the date that the user in question last sent a message.
+        """
+        sender_lang = self.subscribers[user_contact]["lang"]
+        if target_user != "":
             user_to_check = f"whatsapp:{target_user}"
         else:
             user_to_check = user_contact
-
         if user_to_check not in self.logs:
-            return "User not found in logs."
-
+            return Chatbot.languages.get_unfound_err(  # type: ignore [union-attr]
+                sender_lang)
         timestamps = self.logs[user_to_check]["timestamps"]
         if not timestamps:
+            # TODO: convert to a translated error
             return f"User {target_user} has not posted any messages yet."
-
         last_post_time = max(timestamps, key=datetime.fromisoformat)
+        # TODO: convert to a translated success message
         return f"Last post for user {user_to_check} was: {last_post_time}"
-    
-    def generate_total_stats(self, sender_contact: str, msg: str) -> str:
-        """
-        Generate total message statistics for all users in a specified time frame.
+
+    def _generate_total_stats(self, sender_contact: str, msg: str) -> str:
+        """Generate message statistics for all users in a specified time frame.
 
         Arguments:
             sender_contact -- WhatsApp contact info of the sender
-            msg -- the message sent to the bot, containing the time frame for statistics
+            msg -- the message sent to the bot, containing the time frame for
+                statistics
 
         Returns:
             A string containing the total message statistics or an error message
                 if the input is incorrect.
         """
         sender_lang = self.subscribers[sender_contact]["lang"]
-
         split_msg = msg.split()
         if len(split_msg) == 3:
-            days_str, unit = split_msg[1], split_msg[2]
+            days_str = split_msg[1]
+            unit = split_msg[2]
             time_frame = f"{days_str}{unit}"
         else:
-            return Chatbot.languages.get_stats_usage_err(sender_lang)
-
+            return Chatbot.languages.get_stats_usage_err(  # type: ignore [union-attr]
+                sender_lang)
         # Check if the time frame is valid
         pattern = r"(\d+)\s*(\w+)"
         match = re.match(pattern, time_frame)
         if match:
             days, unit = int(match.group(1)), match.group(2)
             if unit not in ("day", "days"):
-                return Chatbot.languages.get_stats_err(sender_lang)
-        else:
-            return Chatbot.languages.get_stats_err(sender_lang)
-
+                return Chatbot.languages.get_stats_err(  # type: ignore [union-attr]
+                    sender_lang)
+        else:
+            return Chatbot.languages.get_stats_err(  # type: ignore [union-attr]
+                sender_lang)
         # Calculate the start and end dates
         end_date = datetime.now()
         start_date = end_date - timedelta(days=days)
-
+        # Tally total messages
         total_message_count = 0
         for contact_key in self.logs:
             for timestamp_str in self.logs[contact_key]["timestamps"]:
                 timestamp = datetime.fromisoformat(timestamp_str)
                 if start_date <= timestamp <= end_date:
                     total_message_count += 1
-
+        # TODO: convert to translated success message
         return f"Total messages sent by all users: {total_message_count}"
 
     def process_msg(
@@ -605,13 +579,14 @@
             sender_lang = sender["lang"]
         except KeyError:
             return ""  # ignore; they aren't subscribed
-
-        self.store_message_timestamp(sender_contact, msg)
-        
-        if not msg and len(media_urls) == 0:
+        if msg == "" and len(media_urls) == 0:
             return ""  # ignore; nothing to send
 
-        word_1 = msg.split()[0].lower() if msg else ""
+        # Store the timestamp if applicable
+        self._store_message_timestamp(sender_contact, msg)
+
+        # first word in message
+        word_1 = msg.split()[0].lower() if msg != "" else ""
 
         # PM someone:
         if word_1[0:1] == pm_char:
@@ -652,21 +627,21 @@
                         self._remove_subscriber(
                             msg, sender_contact))
                 case consts.LIST:  # list all subscribers with their data
-                    subscribers = json.dumps(self.subscribers, indent=2)
-                    return self._reply(f"List of subscribers:\n{subscribers}")
-
+                    # TODO: make tabular
+                    return self._reply(json.dumps(self.subscribers, indent=2))
                 case consts.STATS:
-                    stats = self.generate_stats(sender_contact, msg)
+                    stats = self._generate_stats(sender_contact, msg)
                     return self._reply(stats)
-                
-                case consts.LASTPOST:  # Get the last post time for the user or specified target user
-                    target_user = msg.split()[1] if len(msg.split()) > 1 else None
-                    return self._reply(self.get_last_post_time(sender_contact, target_user))
-                
+                case consts.LASTPOST:  # get last post time for user
+                    target_user = msg.split()[1] if len(
+                        msg.split()) > 1 else ""
+                    return self._reply(
+                        self._get_last_post_time(
+                            sender_contact, target_user))
                 case consts.TOTALSTATS:
-                    total_stats = self.generate_total_stats(sender_contact, msg)
+                    total_stats = self._generate_total_stats(
+                        sender_contact, msg)
                     return self._reply(total_stats)
-
                 case _:  # just send a message
                     if word_1[0:1] == "/" and len(word_1) > 1:
                         return ""  # ignore invalid/unauthorized command
