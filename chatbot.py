# mypy: disable-error-code=import

"""Basic functionality for a WhatsApp chatbot.

This module contains the class definition to create Chatbot objects, each of
which can support one group of subscribers on WhatsApp. It also contains an
instance of such a chatbot for import by the Flask app.

Classes:
    SubscribersInfo -- A TypedDict to describe a subscriber to the group chat
    Chatbot -- A class to keep track of data about a group chat and its
        associated WhatsApp bot
"""

import json
import os
from types import SimpleNamespace
from typing import Dict, List, TypedDict

import requests
from cryptography.fernet import Fernet
from twilio.rest import Client
from twilio.twiml.messaging_response import MessagingResponse

from language_data import LangData, translate_to

consts = SimpleNamespace()
# Constant strings for bot commands
consts.TEST = "/test"  # test translate
consts.ADD = "/add"  # add user
consts.REMOVE = "/remove"  # remove user
consts.ADMIN = "/admin"  # toggle admin vs. user role for user
consts.LIST = "/list"  # list all users
consts.LANG = "/lang"  # set language for user
# Roles for users in JSON file
consts.USER = "user"  # can only execute test translation command
consts.ADMIN = "admin"  # can execute all slash commands but cannot remove super
consts.SUPER = "super"  # can execute all slash commands, no limits
consts.VALID_ROLES = [consts.USER, consts.ADMIN, consts.SUPER]

pm_char = "#"  # Example: #xX_bob_Xx Hey bob, this is a private message!


class SubscribersInfo(TypedDict):
    """A TypedDict to describe a subscriber.

    For use as the values in a subscribers member of a Chatbot instance, the
    keys to which are to be strings of WhatsApp contact information of the form
    "whatsapp:<phone number with country code>".
    """
    name: str  # user's display name
    lang: str  # user's preferred language code
    role: str  # user's privilege level, "user", "admin", or "super"


class Chatbot:
    """The chatbot logic.

    Class variables:
        commands -- List of slash commands for the bot
        languages -- Data shared by all chatbots on the server about the
            languages supported by LibreTranslate

    Instance variables:
        client -- Client with which to access the Twilio API
        number -- Phone number the bot texts from
        json_file -- Path to a JSON file containing subscriber data
        subscribers -- Dictionary containing the data loaded from the file
        display_names -- Dictionary mapping display names to WhatsApp numbers
            for subscribers
        twilio_account_sid -- Account SID for the Twilio account
        twilio_auth_token -- Twilio authorization token
        twilio_number -- Bot's registered Twilio number

    Methods:
        process_msg -- Process a message to the bot
    """
    commands = [
        consts.TEST,
        consts.ADD,
        consts.REMOVE,
        consts.ADMIN,
        consts.LIST,
        consts.LANG]
    """All slash commands for the bot."""

    languages: LangData | None = None
    """Data for all languages supported by LibreTranslate."""

    def __init__(
            self,
            account_sid: str,
            auth_token: str,
            number: str,
            json_file: str = "bot_subscribers/team56test.json",
            backup_file: str = "bot_subscribers/backup.json",
            key_file: str = "json/key.key"):
        """Create the ChatBot object and populate class members as needed.

        Arguments:
            account_sid -- Account SID
            auth_token -- Account auth token
            number -- Phone number the bot texts from, including country
                extension
            json_file -- Path to a JSON file containing subscriber data
            backup_file -- Path to a JSON file containing backup data for the above JSON file
            key_file -- Path to a file containing the encryption key
        """
        if Chatbot.languages is None:
            Chatbot.languages = LangData()
        self.client = Client(account_sid, auth_token)
        self.number = number
        self.json_file = json_file
        self.backup_file = backup_file
        self.key_file = key_file
        self.twilio_account_sid = account_sid
        self.twilio_auth_token = auth_token
        self.twilio_number = number

        with open(self.json_file, "rb") as file:
            encrypted_data = file.read()
        # Retrieve encryption key
        with open(self.key_file, "rb") as file:
            self.key = file.read()
        f = Fernet(self.key)
<<<<<<< HEAD

        # Handle corrupted file
        try:
            unencrypted_data = f.decrypt(encrypted_data).decode("utf-8")
            self.subscribers: Dict[str, SubscribersInfo] = json.loads(
                unencrypted_data)
        except BaseException:
            # TODO: Print message to super administrator that original file is
            # corrupted...recent data may not have been saved.
            with open(self.backup_file, 'rb') as file:
                backup_encrypted_data = file.read()
            backup_unencrypted_data = f.decrypt(
                backup_encrypted_data).decode("utf-8")
            self.subscribers: Dict[str, SubscribersInfo] = json.loads(
                backup_unencrypted_data)
=======
        unencrypted_data = f.decrypt(encrypted_data).decode("utf-8")
        self.subscribers: Dict[str,
                               SubscribersInfo] = json.loads(unencrypted_data)
        self.display_names: Dict[str, str] = {
            v["name"]: k for k, v in self.subscribers.items()}
>>>>>>> 93faa4ae

    def _reply(self, msg_body: str) -> str:
        """Reply to a message to the bot.

        Arguments:
            msg_body -- Contents to reply with

        Returns:
            A string suitable for returning from a route function.
        """
        resp = MessagingResponse()
        msg = resp.message()
        msg.body(msg_body)
        return str(resp)

    def _push(
            self,
            text: str,
            sender: str,
            media_urls: List[str]) -> str:
        """Push a translated message and media to one or more recipients.

        Arguments:
            text -- Contents of the message
            sender -- Sender"s WhatsApp contact info
            media_urls -- a list of media URLs to send, if any

        Returns:
            An empty string to the sender, or else an error message if the
                request to the LibreTranslate API times out or has some other
                error.
        """
        translations: Dict[str, str] = {}  # cache previously translated values
        for s in self.subscribers.keys():
            if s != sender:
                if self.subscribers[s]["lang"] in translations:
                    translated = translations[self.subscribers[s]["lang"]]
                else:
                    try:
                        translated = translate_to(
                            text, self.subscribers[s]["lang"])
                    except (TimeoutError, requests.HTTPError) as e:
                        return str(e)
                    translations[self.subscribers[s]["lang"]] = translated
                msg = self.client.messages.create(
                    from_=f"whatsapp:{self.number}",
                    to=s,
                    body=translated,
                    media_url=media_urls)
                print(msg.sid)
        return ""

    def _query(
            self,
            msg: str,
            sender: str,
            sender_lang: str,
            recipient: str,
            media_urls: List[str]) -> str:
        """Send a private message to a single recipient.

        Arguments:
            msg -- message contents
            sender -- sender display name
            sender_lang -- sender preferred language code
            recipient -- recipient display name
            media_urls -- any attached media URLs from Twilio's CDN

        Returns:
            An empty string to the sender, or else an error message if the
                request to the LibreTranslate API times out or has some other
                error.
        """
        # Check whether recipient exists
        if recipient not in self.display_names:
            return Chatbot.languages.get_unfound_err(  # type: ignore [union-attr]
                sender_lang)
        recipient_contact = self.display_names[recipient]
        recipient_lang = self.subscribers[recipient_contact]["lang"]
        text = f"Private message from {sender}:\n{msg}"
        try:
            translated = translate_to(text, recipient_lang)
        except (TimeoutError, requests.HTTPError) as e:
            return str(e)
        pm = self.client.messages.create(
            from_=f"whatsapp:{self.number}",
            to=recipient_contact,
            body=translated,
            media_url=media_urls)
        print(pm.sid)
        return ""

    def _test_translate(self, msg: str, sender: str) -> str:
        """Translate a string to a language, then to a user"s native language.

        Arguments:
            msg -- message to translate
            sender -- number of the user requesting the translation

        Returns:
            The translated message, or else an error message if the request to
                the LibreTranslate API times out or has some other error.
        """
        sender_lang = self.subscribers[sender]["lang"]
        try:
            l = msg.split()[1].lower()
            if l not in Chatbot.languages.codes:  # type: ignore [union-attr]
                return Chatbot.languages.get_test_example(  # type: ignore [union-attr]
                    sender_lang)
        except IndexError:
            return Chatbot.languages.get_test_example(  # type: ignore [union-attr]
                sender_lang)
        # Translate to requested language then back to native language
        text = " ".join(msg.split()[2:])
        if text != "":
            try:
                translated = translate_to(text, l)
                return translate_to(translated, sender_lang)
            except (TimeoutError, requests.HTTPError) as e:
                return str(e)
        return Chatbot.languages.get_test_example(  # type: ignore [union-attr]
            sender_lang)

    def _add_subscriber(self, msg: str, sender_contact: str) -> str:
        """Add a new subscriber to the dictionary and save it to the JSON file.

        Arguments:
            msg -- the message sent to the bot
            sender_contact -- WhatsApp contact info of the sender

        Returns:
            A string suitable for returning from a Flask route endpoint.
        """
        sender_lang = self.subscribers[sender_contact]["lang"]

        # Split the message into parts
        parts = msg.split()

        # Check if there are enough arguments
        if len(parts) == 5:
            new_contact = parts[1]
            new_name = parts[2]
            new_lang = parts[3]
            new_role = parts[4]

            # Check if the phone number is valid
            if (not new_contact.startswith("+")
                ) or (not new_contact[1:].isdigit()):
                return Chatbot.languages.get_add_phone_err(  # type: ignore [union-attr]
                    sender_lang)

            new_contact_key = f"whatsapp:{new_contact}"
            # Check if the user already exists
            if new_contact_key in self.subscribers:
                return Chatbot.languages.get_exists_err(  # type: ignore [union-attr]
                    sender_lang)

            # Check if the display name is untaken
            if new_name in self.display_names:
                return Chatbot.languages.get_add_name_err(  # type: ignore [union-attr]
                    sender_lang)

            # Check if the language code is valid
            if new_lang not in\
                    Chatbot.languages.codes:  # type: ignore [union-attr]
                return Chatbot.languages.get_add_lang_err(  # type: ignore [union-attr]
                    sender_lang)

            # Check if the role is valid
            if new_role not in consts.VALID_ROLES:
                return Chatbot.languages.get_add_role_err(  # type: ignore [union-attr]
                    sender_lang)

            self.subscribers[new_contact_key] = {
                "name": new_name,
                "lang": new_lang,
                "role": new_role
            }
            self.display_names[new_name] = new_contact_key

            # Save the updated subscribers to team56test.json
            # Convert the dictionary of subscribers to a formatted JSON string
            subscribers_list = json.dumps(self.subscribers, indent=4)
            # Create byte version of JSON string
            subscribers_list_byte = subscribers_list.encode("utf-8")
            f = Fernet(self.key)
            encrypted_data = f.encrypt(subscribers_list_byte)
            with open(self.json_file, "wb") as file:
                file.write(encrypted_data)

            # Copy data to backup file
            with open(self.json_file, 'rb') as fileone, open(self.backup_file, 'wb') as filetwo:
                for line in fileone:
                    filetwo.write(line)

            return Chatbot.languages.get_add_success(  # type: ignore [union-attr]
                sender_lang)
        else:
            return Chatbot.languages.get_add_err(  # type: ignore [union-attr]
                sender_lang)

    def _remove_subscriber(self, msg: str, sender_contact: str) -> str:
        """
        Remove a subscriber from the dictionary and save the updated dictionary.

        to the JSON file.

        Arguments:
            msg -- the message sent to the bot
            sender_contact -- WhatsApp contact info of the sender

        Returns:
            A string suitable for returning from a Flask route endpoint,
                indicating the result of the removal attempt.
        """
        sender_lang = self.subscribers[sender_contact]["lang"]
        sender_role = self.subscribers[sender_contact]["role"]

        # Split the message into parts
        parts = msg.split()

        # Check if there are enough arguments
        if len(parts) == 2:
            user_contact = parts[1]
            user_contact_key = f"whatsapp:{user_contact}"

            # Prevent sender from removing themselves
            # sender_contact = 2345678900 and user_contact = +12345678900
            # TODO: Need a way to fix this.
            if sender_contact == user_contact:
                return Chatbot.languages.get_remove_self_err(  # type: ignore [union-attr]
                    sender_lang)

            # Check if the user exists
            if user_contact_key not in self.subscribers:
                return Chatbot.languages.get_unfound_err(  # type: ignore [union-attr]
                    sender_lang)

            # Check if the sender has the necessary privileges
            if sender_role == consts.ADMIN and self.subscribers[
                    user_contact_key]["role"] == consts.SUPER:
                return Chatbot.languages.get_remove_super_err(  # type: ignore [union-attr]
                    sender_lang)
            else:
                name = self.subscribers[user_contact_key]["name"]
                del self.display_names[name]
                del self.subscribers[user_contact_key]

            # Save the updated subscribers to team56test.json
            # Convert the dictionary of subscribers to a formatted JSON string
            subscribers_list = json.dumps(self.subscribers, indent=4)
            # Create byte version of JSON string
            subscribers_list_byte = subscribers_list.encode("utf-8")
            f = Fernet(self.key)
            encrypted_data = f.encrypt(subscribers_list_byte)
            with open(self.json_file, "wb") as file:
                file.write(encrypted_data)

            # Copy data to backup file
            with open(self.json_file, 'rb') as fileone, open(self.backup_file, 'wb') as filetwo:
                for line in fileone:
                    filetwo.write(line)

            return Chatbot.languages.get_remove_success(  # type: ignore [union-attr]
                sender_lang)
        else:
            return Chatbot.languages.get_remove_err(  # type: ignore [union-attr]
                sender_lang)

    def process_msg(
            self,
            msg: str,
            sender_contact: str,
            media_urls: List[str]) -> str:
        """Process a bot command.

        Arguments:
            msg -- the message sent to the bot
            sender_contact -- the WhatsApp contact info of the sender
            media_urls -- a list of media URLs sent with the message, if any

        Returns:
            A string suitable for returning from a Flask route endpoint.
        """
        try:
            sender = self.subscribers[sender_contact]
            sender_name = sender["name"]
            role = sender["role"]
            sender_lang = sender["lang"]
        except KeyError:
            return ""  # ignore; they aren"t subscribed

        if not msg and len(media_urls) == 0:
            return ""  # ignore; nothing to send

        word_1 = msg.split()[0].lower() if msg else ""

        # PM someone:
        if word_1[0:1] == pm_char:
            split = msg.split()  # don't convert first word to lowercase
            pm_name = split[0][1:]  # display name without PM character
            return self._reply(
                self._query(
                    " ".join(split[1:]),
                    sender_name,
                    sender_lang,
                    pm_name,
                    media_urls))

        # Message group or /test as user:
        elif role == consts.USER:
            if word_1 == consts.TEST:  # test translate
                return self._reply(self._test_translate(msg, sender_contact))
            elif word_1[0:1] == "/" and len(word_1) > 1:
                return ""  # ignore invalid/unauthorized command
            else:  # just send a message
                text = sender_name + " says:\n" + msg
                self._push(text, sender_contact, media_urls)
                return ""  # say nothing to sender

        # Message group or perform any slash command as admin or superuser:
        else:
            match word_1:
                case consts.TEST:  # test translate
                    return self._reply(
                        self._test_translate(
                            msg, sender_contact))
                case consts.ADD:  # add user to subscribers
                    return self._reply(
                        self._add_subscriber(
                            msg, sender_contact))
                case consts.REMOVE:  # remove user from subscribers
                    return self._reply(
                        self._remove_subscriber(
                            msg, sender_contact))
                case consts.LIST:  # list all subscribers with their data
                    subscribers = json.dumps(self.subscribers, indent=2)
                    return self._reply(f"List of subscribers:\n{subscribers}")
                case _:  # just send a message
                    if word_1[0:1] == "/" and len(word_1) > 1:
                        return ""  # ignore invalid/unauthorized command
                    text = sender_name + " says:\n" + msg
                    return self._push(text, sender_contact, media_urls)


TWILIO_ACCOUNT_SID: str = os.getenv(
    "TWILIO_ACCOUNT_SID")  # type: ignore [assignment]
TWILIO_AUTH_TOKEN: str = os.getenv(
    "TWILIO_AUTH_TOKEN")  # type: ignore [assignment]
TWILIO_NUMBER: str = os.getenv("TWILIO_NUMBER")  # type: ignore [assignment]
SUBSCRIBER_FILE: str = "bot_subscribers/team56test.json"
BACKUP_FILE: str = "bot_subscribers/backup.json"
KEY_FILE: str = "json/key.key"
mr_botty = Chatbot(
    TWILIO_ACCOUNT_SID,
    TWILIO_AUTH_TOKEN,
    TWILIO_NUMBER,
    SUBSCRIBER_FILE,
    BACKUP_FILE,
    KEY_FILE)
"""Global Chatbot object, of which there could theoretically be many."""<|MERGE_RESOLUTION|>--- conflicted
+++ resolved
@@ -103,7 +103,8 @@
             number -- Phone number the bot texts from, including country
                 extension
             json_file -- Path to a JSON file containing subscriber data
-            backup_file -- Path to a JSON file containing backup data for the above JSON file
+            backup_file -- Path to a JSON file containing backup data for the
+                above JSON file
             key_file -- Path to a file containing the encryption key
         """
         if Chatbot.languages is None:
@@ -116,36 +117,23 @@
         self.twilio_account_sid = account_sid
         self.twilio_auth_token = auth_token
         self.twilio_number = number
-
         with open(self.json_file, "rb") as file:
             encrypted_data = file.read()
-        # Retrieve encryption key
         with open(self.key_file, "rb") as file:
-            self.key = file.read()
+            self.key = file.read()  # Retrieve encryption key
         f = Fernet(self.key)
-<<<<<<< HEAD
-
-        # Handle corrupted file
         try:
             unencrypted_data = f.decrypt(encrypted_data).decode("utf-8")
             self.subscribers: Dict[str, SubscribersInfo] = json.loads(
                 unencrypted_data)
-        except BaseException:
+        except BaseException:  # Handle corrupted file
             # TODO: Print message to super administrator that original file is
             # corrupted...recent data may not have been saved.
-            with open(self.backup_file, 'rb') as file:
+            with open(self.backup_file, "rb") as file:
                 backup_encrypted_data = file.read()
             backup_unencrypted_data = f.decrypt(
                 backup_encrypted_data).decode("utf-8")
-            self.subscribers: Dict[str, SubscribersInfo] = json.loads(
-                backup_unencrypted_data)
-=======
-        unencrypted_data = f.decrypt(encrypted_data).decode("utf-8")
-        self.subscribers: Dict[str,
-                               SubscribersInfo] = json.loads(unencrypted_data)
-        self.display_names: Dict[str, str] = {
-            v["name"]: k for k, v in self.subscribers.items()}
->>>>>>> 93faa4ae
+            self.subscribers = json.loads(backup_unencrypted_data)
 
     def _reply(self, msg_body: str) -> str:
         """Reply to a message to the bot.
