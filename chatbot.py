--- conflicted
+++ resolved
@@ -487,8 +487,8 @@
             one_year_ago = datetime.now() - timedelta(days=365)
             for contact_key in self.logs:
                 self.logs[contact_key]["timestamps"] = [
-<<<<<<< HEAD
-                    ts for ts in self.logs[contact_key]["timestamps"] if datetime.fromisoformat(ts) >= one_year_ago]
+                    ts for ts in self.logs[contact_key]["timestamps"] if
+                    datetime.fromisoformat(ts) >= one_year_ago]
 
             asyncio.run(self._save_logs())
 
@@ -509,12 +509,6 @@
                 aiofiles.open(self.backup_logs_file, "wb") as filetwo:
             async for line in fileone:
                 await filetwo.write(line)
-=======
-                    ts for ts in self.logs[contact_key]["timestamps"] if
-                    datetime.fromisoformat(ts) >= one_year_ago]
-            with open(self.logs_file, "w", encoding="utf-8") as file:
-                json.dump(self.logs, file, indent=2)
->>>>>>> 76e3c55d
 
     def _generate_stats(self, sender_contact: str, msg: str) -> str:
         """Generate message statistics for one or all users.
