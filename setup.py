--- conflicted
+++ resolved
@@ -17,20 +17,6 @@
 BOLD = "\033[;1m"
 RESET = "\033[0;0m"
 
-<<<<<<< HEAD
-# File name
-JSON_FILE = "subscribers.json"
-BACKUP_FILE = "backup.json"
-
-
-def usage():
-    """Print a usage statement."""
-    print("USAGE:")
-    sys.stdout.write(BOLD)
-    print(f"    {sys.argv[0]}", end="")
-    sys.stdout.write(RESET)
-    print(" [JSON file name]")
-=======
 # File names
 JSON_DIR = "json"
 JSON_FILE = "subscribers.json"
@@ -39,7 +25,6 @@
 LOGS_FILE = "logs.json"
 BACKUP_LOGS_FILE = "logs_bak.json"
 LOGS_KEY_FILE = "logs_key.key"
->>>>>>> 4f67a11d
 
 
 print("Setting up user data file...\n")
@@ -110,38 +95,20 @@
 print()
 
 try:
-<<<<<<< HEAD
-    with open(f"json/{JSON_FILE}", "xb") as file:
-        file.write(encrypted_data)
-    sys.stdout.write(BOLD + GREEN)
-    print(f"\njson/{JSON_FILE} created.")
-=======
     with open(f"{JSON_DIR}/{JSON_FILE}", "xb") as file:
         file.write(encrypted_data)
     sys.stdout.write(BOLD + GREEN)
     print(f"{JSON_DIR}/{JSON_FILE} created.")
->>>>>>> 4f67a11d
     sys.stdout.write(RESET)
 except FileExistsError:
     sys.stdout.write(BOLD + RED)
     print(
-<<<<<<< HEAD
-        f"\nA file under json/{JSON_FILE} already exists. " +
-        "Delete and try again.")
-=======
         f"A file under {JSON_DIR}/{JSON_FILE} already exists. " +
         "Delete and try again if you're certain.")
->>>>>>> 4f67a11d
     sys.stdout.write(RESET)
     sys.exit(1)
 
 try:
-<<<<<<< HEAD
-    with open(f"json/{BACKUP_FILE}", "xb") as file:
-        file.write(encrypted_data)
-    sys.stdout.write(BOLD + GREEN)
-    print(f"\njson/{BACKUP_FILE} created.")
-=======
     with open(f"{JSON_DIR}/{BACKUP_FILE}", "xb") as file:
         file.write(encrypted_data)
     sys.stdout.write(BOLD + GREEN)
@@ -193,16 +160,11 @@
         file.write(logs_encrypted_data)
     sys.stdout.write(BOLD + GREEN)
     print(f"{JSON_DIR}/{BACKUP_LOGS_FILE} created.")
->>>>>>> 4f67a11d
     sys.stdout.write(RESET)
 except FileExistsError:
     sys.stdout.write(BOLD + RED)
     print(
-<<<<<<< HEAD
-        f"\nA file under json/{BACKUP_FILE} already exists. " +
-=======
         f"A file under {JSON_DIR}/{BACKUP_LOGS_FILE} already exists. " +
->>>>>>> 4f67a11d
         "Delete and try again.")
     sys.stdout.write(RESET)
     sys.exit(1)